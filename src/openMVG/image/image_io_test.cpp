// This file is part of OpenMVG, an Open Multiple View Geometry C++ library.

// Copyright (c) 2012, 2013 Pierre MOULON.

// This Source Code Form is subject to the terms of the Mozilla Public
// License, v. 2.0. If a copy of the MPL was not distributed with this
// file, You can obtain one at http://mozilla.org/MPL/2.0/.


<<<<<<< HEAD
#include "openMVG/image/image.hpp"
=======
#include "openMVG/image/image_io.hpp"
>>>>>>> 646a8621

#include "testing/testing.h"

#include <cstdio>
#include <iostream>
#include <string>

using namespace openMVG;
using namespace openMVG::image;
using std::string;

TEST(ReadJpg, Jpg_Color) {
  Image<RGBColor> image;
  const std::string jpg_filename = string(THIS_SOURCE_DIR) + "/image_test/two_pixels_color.jpg";
  EXPECT_TRUE(ReadImage(jpg_filename.c_str(), &image));
  EXPECT_EQ(2, image.Width());
  EXPECT_EQ(1, image.Height());
  EXPECT_EQ(3, image.Depth());
  EXPECT_EQ(image(0,0), RGBColor(255, 125, 11));
  EXPECT_EQ(image(0,1), RGBColor( 20, 127, 255));
}

TEST(ReadJpg, Jpg_Monochrome) {
  Image<unsigned char> image;
  const std::string jpg_filename = string(THIS_SOURCE_DIR) + "/image_test/two_pixels_monochrome.jpg";
  EXPECT_TRUE(ReadImage(jpg_filename.c_str(), &image));
  EXPECT_EQ(2, image.Width());
  EXPECT_EQ(1, image.Height());
  EXPECT_EQ(1, image.Depth());
  EXPECT_EQ(image(0,0), (unsigned char)255);
  EXPECT_EQ(image(0,1), (unsigned char)0);
}

TEST(ReadPng, Png_Color) {
  Image<RGBAColor> image;
  const std::string png_filename = string(THIS_SOURCE_DIR) + "/image_test/two_pixels_color.png";
  EXPECT_TRUE(ReadImage(png_filename.c_str(), &image));
  // Depth is 4 (RGBA by default)
  EXPECT_EQ(2, image.Width());
  EXPECT_EQ(1, image.Height());
  EXPECT_EQ(4, image.Depth());
  EXPECT_EQ(image(0,0), RGBAColor(255, 125, 10, 255));
  EXPECT_EQ(image(0,1), RGBAColor( 20, 127, 255,255));
}

TEST(ReadPng, Png_Monochrome) {
  Image<unsigned char> image;
  const std::string png_filename = string(THIS_SOURCE_DIR) + "/image_test/two_pixels_monochrome.png";
  EXPECT_TRUE(ReadImage(png_filename.c_str(), &image));
  EXPECT_EQ(2, image.Width());
  EXPECT_EQ(1, image.Height());
  EXPECT_EQ(1, image.Depth());
  EXPECT_EQ(image(0,0), (unsigned char)255);
  EXPECT_EQ(image(0,1), (unsigned char)0);
}

TEST(GetFormat, filenames) {
  EXPECT_EQ(GetFormat("something.jpg"), openMVG::image::Jpg);
  EXPECT_EQ(GetFormat("something.png"), openMVG::image::Png);
  EXPECT_EQ(GetFormat("something.pnm"), openMVG::image::Pnm);
  EXPECT_EQ(GetFormat("something.tif"), openMVG::image::Tiff);
  EXPECT_EQ(GetFormat("/some/thing.JpG"), openMVG::image::Jpg);
  EXPECT_EQ(GetFormat("/some/thing.pNG"), openMVG::image::Png);
  EXPECT_EQ(GetFormat("some/thing.PNm"), openMVG::image::Pnm);
  EXPECT_EQ(GetFormat("some/thing.TIf"), openMVG::image::Tiff);
  EXPECT_EQ(GetFormat(".s/o.m/e.t/h.i/n.g.JPG"), openMVG::image::Jpg);
  EXPECT_EQ(GetFormat(".s/o.m/e.t/h.i/n.g.PNG"), openMVG::image::Png);
  EXPECT_EQ(GetFormat(".s/o.m/e.t/h.i/n.g.PNM"), openMVG::image::Pnm);
  EXPECT_EQ(GetFormat(".s/o.m/e.t/h.i/n.g.TIF"), openMVG::image::Tiff);
}

TEST(ImageIOTest, Png_Out) {
  Image<unsigned char> image(1,2);
  image(0,0) = 255;
  image(1,0) = 0;
  const std::string out_filename = ("test_write_png.png");
  EXPECT_TRUE(WriteImage(out_filename.c_str(), image));

  Image<unsigned char> read_image;
  EXPECT_TRUE(ReadImage(out_filename.c_str(), &read_image));
  EXPECT_TRUE(read_image == image);
  remove(out_filename.c_str());
}

TEST(ImageIOTest, Png_Out_Color) {
  Image<RGBColor> image(1,2);
  image(0,0) = RGBColor(255,127,0);
  image(1,0) = RGBColor(0,127,255);
  const std::string out_filename = ("test_write_png_color.png");
  EXPECT_TRUE(WriteImage(out_filename.c_str(), image));

  Image<RGBColor> read_image;
  EXPECT_TRUE(ReadImage(out_filename.c_str(), &read_image));
  EXPECT_TRUE(read_image == image);
  remove(out_filename.c_str());
}

TEST(ImageIOTest, InvalidFiles) {
  Image<unsigned char> image;
  const std::string filename = string(THIS_SOURCE_DIR) + "/donotexist.jpg";
  EXPECT_FALSE(ReadImage(filename.c_str(), &image));
  EXPECT_FALSE(ReadImage("hopefully_unexisting_file", &image));
  remove(filename.c_str());
}

TEST(ImageIOTest, Jpg) {
  Image<unsigned char> image(1,2);
  image(0,0) = 255;
  image(1,0) = 0;
  const std::string filename = ("test_write_jpg.jpg");
  EXPECT_TRUE(WriteJpg(filename.c_str(), image, 100));

  Image<unsigned char> read_image;
  EXPECT_TRUE(ReadImage(filename.c_str(), &read_image));
  EXPECT_TRUE(read_image == image);
  remove(filename.c_str());
}

TEST(ReadPnm, Pgm) {
  Image<unsigned char> image;
  const std::string pgm_filename = string(THIS_SOURCE_DIR) + "/image_test/two_pixels.pgm";
  EXPECT_TRUE(ReadImage(pgm_filename.c_str(), &image));
  EXPECT_EQ(2, image.Width());
  EXPECT_EQ(1, image.Height());
  EXPECT_EQ(1, image.Depth());
  EXPECT_EQ(image(0,0), (unsigned char)255);
  EXPECT_EQ(image(0,1), (unsigned char)0);
}

TEST(ReadPnm, PgmComments) {
  Image<unsigned char> image;
  const std::string pgm_filename = string(THIS_SOURCE_DIR) + "/image_test/two_pixels_gray.pgm";
  EXPECT_TRUE(ReadImage(pgm_filename.c_str(), &image));
  EXPECT_EQ(2, image.Width());
  EXPECT_EQ(1, image.Height());
  EXPECT_EQ(1, image.Depth());
  EXPECT_EQ(image(0,0), (unsigned char)255);
  EXPECT_EQ(image(0,1), (unsigned char)0);
}


TEST(ImageIOTest, Pgm) {
  Image<unsigned char> image(1,2);
  image(0,0) = 255;
  image(1,0) = 0;
  const std::string out_filename = "test_write_pnm.pgm";
  EXPECT_TRUE(WriteImage(out_filename.c_str(),image));

  Image<unsigned char> read_image;
  EXPECT_TRUE(ReadImage(out_filename.c_str(), &read_image));
  EXPECT_TRUE(read_image == image);
  remove(out_filename.c_str());
}

TEST(ReadPnm, Ppm) {
  Image<RGBColor> image;
  const std::string ppm_filename = string(THIS_SOURCE_DIR) + "/image_test/two_pixels.ppm";
  EXPECT_TRUE(ReadImage(ppm_filename.c_str(), &image));
  EXPECT_EQ(2, image.Width());
  EXPECT_EQ(1, image.Height());
  EXPECT_EQ(3, image.Depth());
  EXPECT_EQ(image(0,0), RGBColor( (unsigned char)255));
  EXPECT_EQ(image(0,1), RGBColor( (unsigned char)0));
}

TEST(ImageIOTest, Ppm) {
  Image<RGBColor> image(1,2);
  image(0,0) = RGBColor((unsigned char)255);
  image(1,0) = RGBColor((unsigned char)0);
  const std::string out_filename = "test_write_pnm.ppm";
  EXPECT_TRUE(WriteImage(out_filename.c_str(), image));

  Image<RGBColor> read_image;
  EXPECT_TRUE(ReadImage(out_filename.c_str(), &read_image));
  EXPECT_TRUE(read_image == image);
  remove(out_filename.c_str());
}

TEST(ImageIOTest, Tiff_Gray) {
  Image<unsigned char> image(1,2);
  image(0,0) = 255;
  image(1,0) = 0;
  const std::string filename = ("test_write_tiff.tif");
  EXPECT_TRUE(WriteImage(filename.c_str(), image));

  Image<unsigned char> read_image;
  EXPECT_TRUE(ReadImage(filename.c_str(), &read_image));
  EXPECT_TRUE(read_image == image);
  remove(filename.c_str());
}

TEST(ImageIOTest, Tiff_RGB) {
  Image<RGBColor> image(1,2);
  image(0,0) = RGBColor((unsigned char)255);
  image(1,0) = RGBColor((unsigned char)0);
  const std::string filename = ("test_write_tiff.tif");
  EXPECT_TRUE(WriteImage(filename.c_str(), image));

  Image<RGBColor> read_image;
  EXPECT_TRUE(ReadImage(filename.c_str(), &read_image));
  EXPECT_TRUE(read_image == image);
  remove(filename.c_str());
}

TEST(ImageIOTest, Tiff_RGBA) {
  Image<RGBAColor> image(1,2);
  image(0,0) = RGBAColor(255, 125, 10, 255);
  image(1,0) = RGBAColor(2, 3, 4, 255);
  const std::string filename = ("test_write_tiff.tif");
  EXPECT_TRUE(WriteImage(filename.c_str(), image));

  Image<RGBAColor> read_image;
  EXPECT_TRUE(ReadImage(filename.c_str(), &read_image));
  EXPECT_TRUE(read_image == image);
  remove(filename.c_str());
}

TEST(ImageHeader, AllFormats) {

  const std::vector<std::string> ext_Type = {"jpg", "png", "tif", "png", "pgm"};
  const int image_border_size = 10;
  for (size_t i=0; i < ext_Type.size(); ++i)
  {
    std::ostringstream os;
    os << "img" << "." << ext_Type[i];
    const std::string filename = os.str();
    std::cout << "Testing:" << filename << std::endl;

    // Test for gray images
    {
      Image<unsigned char> gray_image(image_border_size, image_border_size);
      EXPECT_TRUE(WriteImage(filename.c_str(), gray_image));
      ImageHeader imgHeader;
      EXPECT_TRUE(ReadImageHeader(filename.c_str(), &imgHeader));
      EXPECT_EQ(image_border_size, imgHeader.width);
      EXPECT_EQ(image_border_size, imgHeader.height);
      remove(filename.c_str());
    }

    // Test for RGB images
    {
      Image<RGBColor> rgb_image(image_border_size, image_border_size);
      ImageHeader imgHeader;
      EXPECT_TRUE(WriteImage(filename.c_str(), rgb_image));
      EXPECT_TRUE(ReadImageHeader(filename.c_str(), &imgHeader));
      EXPECT_EQ(image_border_size, imgHeader.width);
      EXPECT_EQ(image_border_size, imgHeader.height);
      remove(filename.c_str());
    }
  }
}

/* ************************************************************************* */
int main() { TestResult tr; return TestRegistry::runAllTests(tr);}
/* ************************************************************************* */<|MERGE_RESOLUTION|>--- conflicted
+++ resolved
@@ -7,11 +7,7 @@
 // file, You can obtain one at http://mozilla.org/MPL/2.0/.
 
 
-<<<<<<< HEAD
-#include "openMVG/image/image.hpp"
-=======
 #include "openMVG/image/image_io.hpp"
->>>>>>> 646a8621
 
 #include "testing/testing.h"
 
