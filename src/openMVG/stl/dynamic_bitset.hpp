--- conflicted
+++ resolved
@@ -17,10 +17,7 @@
 #define OPENMVG_STL_DYNAMIC_BITSET_HPP
 
 #include <cassert>
-<<<<<<< HEAD
-=======
 #include <cstddef>
->>>>>>> 646a8621
 #include <limits>
 #include <vector>
 
