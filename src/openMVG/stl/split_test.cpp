<<<<<<< HEAD
=======
// This file is part of OpenMVG, an Open Multiple View Geometry C++ library.

// Copyright (c) 2015 Pierre MOULON.

// This Source Code Form is subject to the terms of the Mozilla Public
// License, v. 2.0. If a copy of the MPL was not distributed with this
// file, You can obtain one at http://mozilla.org/MPL/2.0/.

>>>>>>> 646a8621
#include "split.hpp"

#include "testing/testing.h"

#include <string>
#include <vector>

TEST(Split, stringEmpty)
{
  const std::string sInput = "";
  const char sDelimiter = ' ';
  std::vector<std::string> vec_str;
  EXPECT_FALSE( stl::split(sInput, sDelimiter, vec_str));
  EXPECT_EQ( 0, vec_str.size() );
}

TEST(Split, delimiterNotExist)
{
  const std::string sInput = "A string";
  const char sDelimiter = '*';
  std::vector<std::string> vec_str;
  EXPECT_FALSE( stl::split(sInput, sDelimiter, vec_str));
  EXPECT_EQ( 1, vec_str.size() );
}

TEST(Split, delimiterExist)
{
  const std::string sInput = "A string";
  const char sDelimiter = ' ';
  std::vector<std::string> vec_str;
  EXPECT_TRUE( stl::split(sInput, sDelimiter, vec_str));
  EXPECT_EQ( 2, vec_str.size() );
}

TEST(Split, stringSplit3part)
{
  const std::string sInput = "A string useless";
  const char sDelimiter = ' ';
  std::vector<std::string> vec_str;
  EXPECT_TRUE( stl::split(sInput, sDelimiter, vec_str));
  EXPECT_EQ( 3, vec_str.size() );
}

/* ************************************************************************* */
int main() { TestResult tr; return TestRegistry::runAllTests(tr);}
/* ************************************************************************* */<|MERGE_RESOLUTION|>--- conflicted
+++ resolved
@@ -1,5 +1,3 @@
-<<<<<<< HEAD
-=======
 // This file is part of OpenMVG, an Open Multiple View Geometry C++ library.
 
 // Copyright (c) 2015 Pierre MOULON.
@@ -8,7 +6,6 @@
 // License, v. 2.0. If a copy of the MPL was not distributed with this
 // file, You can obtain one at http://mozilla.org/MPL/2.0/.
 
->>>>>>> 646a8621
 #include "split.hpp"
 
 #include "testing/testing.h"
