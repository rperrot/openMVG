// This file is part of OpenMVG, an Open Multiple View Geometry C++ library.

<<<<<<< HEAD
/**
 * @file stlMap.h
 * @brief Functor to select key or value of stl maps
 * @author Pierre MOULON
 *
 * Copyright (c) 2011, 2012, 2013 Pierre MOULON
 * All rights reserved.
 *
 * This Source Code Form is subject to the terms of the Mozilla Public
 * License, v. 2.0. If a copy of the MPL was not distributed with this
 * file, You can obtain one at http://mozilla.org/MPL/2.0/.
*/

#ifndef OPENMVG_STL_MAP_ADDITION_HPP
#define OPENMVG_STL_MAP_ADDITION_HPP
=======
// Copyright (c) 2011 Pierre MOULON.
>>>>>>> 646a8621

// This Source Code Form is subject to the terms of the Mozilla Public
// License, v. 2.0. If a copy of the MPL was not distributed with this
// file, You can obtain one at http://mozilla.org/MPL/2.0/.

#ifndef OPENMVG_STL_MAP_ADDITION_HPP
#define OPENMVG_STL_MAP_ADDITION_HPP

// ---------------------------
// Brief:
// Functor to select key or value of stl maps
// ---------------------------
// Usage example :
// ---------------------------

// std::map<int, double> m;
// m[0] = 2.0;
// m[1] = 1.6;
// std::vector<int> keys;
// // Retrieve all keys
// transform(m.begin(), m.end(), back_inserter(keys), stl::RetrieveKey());
// // Log all keys to console
// copy(keys.begin(), keys.end(), ostream_iterator<int>(cout, "\n"));
// // Retrieve all values
// std::vector<double> values;
// // Retrieve all values
// transform(m.begin(), m.end(), back_inserter(values), stl::RetrieveValue());

#include <map>

namespace stl{

/// Allow to select the Keys of a map.
struct RetrieveKey
{
  template <typename T>
  typename T::first_type operator()(const T & keyValuePair) const
  {
    return keyValuePair.first;
  }
};

/// Allow to select the Values of a map.
struct RetrieveValue
{
  template <typename T>
  typename T::second_type operator()(const T & keyValuePair) const
  {
    return keyValuePair.second;
  }
};

} // namespace stl

#endif // OPENMVG_STL_MAP_ADDITION_HPP
<|MERGE_RESOLUTION|>--- conflicted
+++ resolved
@@ -1,24 +1,6 @@
 // This file is part of OpenMVG, an Open Multiple View Geometry C++ library.
 
-<<<<<<< HEAD
-/**
- * @file stlMap.h
- * @brief Functor to select key or value of stl maps
- * @author Pierre MOULON
- *
- * Copyright (c) 2011, 2012, 2013 Pierre MOULON
- * All rights reserved.
- *
- * This Source Code Form is subject to the terms of the Mozilla Public
- * License, v. 2.0. If a copy of the MPL was not distributed with this
- * file, You can obtain one at http://mozilla.org/MPL/2.0/.
-*/
-
-#ifndef OPENMVG_STL_MAP_ADDITION_HPP
-#define OPENMVG_STL_MAP_ADDITION_HPP
-=======
 // Copyright (c) 2011 Pierre MOULON.
->>>>>>> 646a8621
 
 // This Source Code Form is subject to the terms of the Mozilla Public
 // License, v. 2.0. If a copy of the MPL was not distributed with this
