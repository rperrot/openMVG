
// Copyright (c) 2015 Pierre MOULON.

// This Source Code Form is subject to the terms of the Mozilla Public
// License, v. 2.0. If a copy of the MPL was not distributed with this
// file, You can obtain one at http://mozilla.org/MPL/2.0/.

#ifndef OPENMVG_SFM_DATA_IO_PLY_HPP
#define OPENMVG_SFM_DATA_IO_PLY_HPP

#include "openMVG/sfm/sfm_data_io.hpp"
#include <fstream>

namespace openMVG {
namespace sfm {

/// Save the structure and camera positions of a SfM_Data container as 3D points in a PLY ASCII file.
inline bool Save_PLY(
  const SfM_Data & sfm_data,
  const std::string & filename,
  ESfM_Data flags_part)
{
  const bool b_structure = (flags_part & STRUCTURE) == STRUCTURE;
  const bool b_control_points = (flags_part & CONTROL_POINTS) == CONTROL_POINTS;
  const bool b_extrinsics = (flags_part & EXTRINSICS) == EXTRINSICS;

  if (!(b_structure || b_extrinsics || b_control_points))
    return false; // No 3D points to display, so it would produce an empty PLY file

  // Create the stream and check its status
  std::ofstream stream(filename.c_str());
  if (!stream.is_open())
    return false;

  bool bOk = false;
  {
    // Count how many views having valid poses:
    IndexT view_with_pose_count = 0;
    if (b_extrinsics)
    {
      for (const auto & view : sfm_data.GetViews())
      {
        view_with_pose_count += sfm_data.IsPoseAndIntrinsicDefined(view.second.get());
      }
    }
    stream << "ply"
      << '\n' << "format ascii 1.0"
      << '\n' << "element vertex "
        // Vertex count: (#landmark + #GCP + #view_with_valid_pose)
        << (  (b_structure ? sfm_data.GetLandmarks().size() : 0)
            + (b_control_points ? sfm_data.GetControl_Points().size() : 0)
            + view_with_pose_count)
      << '\n' << "property float x"
      << '\n' << "property float y"
      << '\n' << "property float z"
      << '\n' << "property uchar red"
      << '\n' << "property uchar green"
      << '\n' << "property uchar blue"
      << '\n' << "end_header" << std::endl;

      if (b_extrinsics)
      {
        for (const auto & view : sfm_data.GetViews())
        {
          if (sfm_data.IsPoseAndIntrinsicDefined(view.second.get()))
          {
            const geometry::Pose3 pose = sfm_data.GetPoseOrDie(view.second.get());
            stream << pose.center().transpose().cast<float>()
              << " 0 255 0" << '\n';
          }
        }
      }

      if (b_structure)
      {
        // Export structure points as White points
        const Landmarks & landmarks = sfm_data.GetLandmarks();
<<<<<<< HEAD
        for (Landmarks::const_iterator iterLandmarks = landmarks.begin();
          iterLandmarks != landmarks.end();
          ++iterLandmarks)  {
          stream << iterLandmarks->second.X.transpose().cast<float>() << " 255 255 255" << '\n';
        }
      }

      if (b_control_points)
      {
        // Export GCP as Yellow points
        const Landmarks & landmarks = sfm_data.GetControl_Points();
        for (Landmarks::const_iterator iterGCP = landmarks.begin();
          iterGCP != landmarks.end();
          ++iterGCP)  {
          stream << iterGCP->second.X.transpose().cast<float>() << " 255 255 0" << '\n';
=======
        for ( const auto & iterLandmarks : landmarks )
        {
          stream << iterLandmarks.second.X.transpose() << " 255 255 255" << "\n";
>>>>>>> 6ca1c9c5
        }
      }

      stream.flush();
      bOk = stream.good();
      stream.close();
  }
  return bOk;
}

} // namespace sfm
} // namespace openMVG

#endif // OPENMVG_SFM_DATA_IO_PLY_HPP<|MERGE_RESOLUTION|>--- conflicted
+++ resolved
@@ -75,11 +75,9 @@
       {
         // Export structure points as White points
         const Landmarks & landmarks = sfm_data.GetLandmarks();
-<<<<<<< HEAD
-        for (Landmarks::const_iterator iterLandmarks = landmarks.begin();
-          iterLandmarks != landmarks.end();
-          ++iterLandmarks)  {
-          stream << iterLandmarks->second.X.transpose().cast<float>() << " 255 255 255" << '\n';
+        for ( const auto & iterLandmarks : landmarks )
+        {
+          stream << iterLandmarks.second.X.transpose().cast<float>() << " 255 255 255" << '\n';
         }
       }
 
@@ -87,15 +85,9 @@
       {
         // Export GCP as Yellow points
         const Landmarks & landmarks = sfm_data.GetControl_Points();
-        for (Landmarks::const_iterator iterGCP = landmarks.begin();
-          iterGCP != landmarks.end();
-          ++iterGCP)  {
-          stream << iterGCP->second.X.transpose().cast<float>() << " 255 255 0" << '\n';
-=======
-        for ( const auto & iterLandmarks : landmarks )
+        for ( const auto & iterGCP : landmarks )
         {
-          stream << iterLandmarks.second.X.transpose() << " 255 255 255" << "\n";
->>>>>>> 6ca1c9c5
+          stream << iterGCP.second.X.transpose().cast<float>() << " 255 255 0" << '\n';
         }
       }
 
