--- conflicted
+++ resolved
@@ -8,14 +8,6 @@
 
 #ifndef OPENMVG_SFM_SFM_DATA_TRIANGULATION_HPP
 #define OPENMVG_SFM_SFM_DATA_TRIANGULATION_HPP
-<<<<<<< HEAD
-
-#include "openMVG/numeric/numeric.h"
-#include "openMVG/sfm/sfm_landmark.hpp"
-#include "openMVG/types.hpp"
-
-#include <set>
-=======
 
 #include <set>
 
@@ -24,7 +16,6 @@
 #include "openMVG/types.hpp"
 
 namespace openMVG { namespace sfm { struct SfM_Data; } }
->>>>>>> 646a8621
 
 namespace openMVG {
 namespace sfm {
