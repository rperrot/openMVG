--- conflicted
+++ resolved
@@ -8,11 +8,6 @@
 
 #ifndef OPENMVG_SFM_SFM_DATA_FILTERS_FRUSTUM_HPP
 #define OPENMVG_SFM_SFM_DATA_FILTERS_FRUSTUM_HPP
-<<<<<<< HEAD
-
-#include "openMVG/geometry/frustum.hpp"
-#include "openMVG/types.hpp"
-=======
 
 #include <string>
 #include <utility>
@@ -23,7 +18,6 @@
 
 namespace openMVG { namespace sfm { struct SfM_Data; } }
 
->>>>>>> 646a8621
 
 namespace openMVG {
 namespace sfm {
