// This file is part of OpenMVG, an Open Multiple View Geometry C++ library.

// Copyright (c) 2015 Pierre MOULON.

// This Source Code Form is subject to the terms of the Mozilla Public
// License, v. 2.0. If a copy of the MPL was not distributed with this
// file, You can obtain one at http://mozilla.org/MPL/2.0/.

//-----------------
// Test summary:
//-----------------
// - Create a SfM_Data scene from a synthetic dataset
//   - since random noise have been added on 2d data point (initial residual is not small)
// - Check that residual is small once the generic Bundle Adjustment framework have been called.
// --
// - Perform the test for all the plausible intrinsic camera models
//-----------------

#include "openMVG/cameras/Camera_Common.hpp"
#include "openMVG/multiview/test_data_sets.hpp"
#include "openMVG/sfm/sfm.hpp"

#include "testing/testing.h"

#include <cmath>
#include <cstdio>
#include <iostream>
#include <random>

using namespace openMVG;
using namespace openMVG::cameras;
using namespace openMVG::geometry;
using namespace openMVG::sfm;

<<<<<<< HEAD

=======
>>>>>>> 646a8621
double RMSE(const SfM_Data & sfm_data);

SfM_Data getInputScene
(
  const NViewDataSet & d,
  const nViewDatasetConfigurator & config,
  EINTRINSIC eintrinsic,
  const bool b_use_gcp = false,
  const bool b_use_pose_prior = false,
  const bool b_use_noise_on_image_observations = true
);

TEST(BUNDLE_ADJUSTMENT, EffectiveMinimization_Pinhole) {

  const int nviews = 3;
  const int npoints = 6;
  const nViewDatasetConfigurator config;
  const NViewDataSet d = NRealisticCamerasRing(nviews, npoints, config);

  // Translate the input dataset to a SfM_Data scene
  SfM_Data sfm_data = getInputScene(d, config, PINHOLE_CAMERA);

  const double dResidual_before = RMSE(sfm_data);

  // Call the BA interface and let it refine (Structure and Camera parameters [Intrinsics|Motion])
  const bool bVerbose = true;
  const bool bMultithread = false;
  std::shared_ptr<Bundle_Adjustment> ba_object =
    std::make_shared<Bundle_Adjustment_Ceres>(
      Bundle_Adjustment_Ceres::BA_Ceres_options(bVerbose, bMultithread));
  EXPECT_TRUE( ba_object->Adjust(sfm_data,
    Optimize_Options(
      Intrinsic_Parameter_Type::ADJUST_ALL,
      Extrinsic_Parameter_Type::ADJUST_ALL,
      Structure_Parameter_Type::ADJUST_ALL)) );

  const double dResidual_after = RMSE(sfm_data);
  EXPECT_TRUE( dResidual_before > dResidual_after);
}

TEST(BUNDLE_ADJUSTMENT, EffectiveMinimization_Pinhole_Radial_K1) {

  const int nviews = 3;
  const int npoints = 6;
  const nViewDatasetConfigurator config;
  const NViewDataSet d = NRealisticCamerasRing(nviews, npoints, config);

  // Translate the input dataset to a SfM_Data scene
  SfM_Data sfm_data = getInputScene(d, config, PINHOLE_CAMERA_RADIAL1);

  const double dResidual_before = RMSE(sfm_data);

  // Call the BA interface and let it refine (Structure and Camera parameters [Intrinsics|Motion])
  const bool bVerbose = true;
  const bool bMultithread = false;
  std::shared_ptr<Bundle_Adjustment> ba_object =
    std::make_shared<Bundle_Adjustment_Ceres>(
      Bundle_Adjustment_Ceres::BA_Ceres_options(bVerbose, bMultithread));
  EXPECT_TRUE( ba_object->Adjust(sfm_data,
    Optimize_Options(
      Intrinsic_Parameter_Type::ADJUST_ALL,
      Extrinsic_Parameter_Type::ADJUST_ALL,
      Structure_Parameter_Type::ADJUST_ALL)) );

  const double dResidual_after = RMSE(sfm_data);
  EXPECT_TRUE( dResidual_before > dResidual_after);
}

TEST(BUNDLE_ADJUSTMENT, EffectiveMinimization_Pinhole_Radial_K3) {

  const int nviews = 3;
  const int npoints = 6;
  const nViewDatasetConfigurator config;
  const NViewDataSet d = NRealisticCamerasRing(nviews, npoints, config);

  // Translate the input dataset to a SfM_Data scene
  SfM_Data sfm_data = getInputScene(d, config, PINHOLE_CAMERA_RADIAL3);

  const double dResidual_before = RMSE(sfm_data);

  // Call the BA interface and let it refine (Structure and Camera parameters [Intrinsics|Motion])
  const bool bVerbose = true;
  const bool bMultithread = false;
  std::shared_ptr<Bundle_Adjustment> ba_object =
    std::make_shared<Bundle_Adjustment_Ceres>(
      Bundle_Adjustment_Ceres::BA_Ceres_options(bVerbose, bMultithread));
  EXPECT_TRUE( ba_object->Adjust(sfm_data,
    Optimize_Options(
      Intrinsic_Parameter_Type::ADJUST_ALL,
      Extrinsic_Parameter_Type::ADJUST_ALL,
      Structure_Parameter_Type::ADJUST_ALL)) );

  const double dResidual_after = RMSE(sfm_data);
  EXPECT_TRUE( dResidual_before > dResidual_after);
}

TEST(BUNDLE_ADJUSTMENT, EffectiveMinimization_Pinhole_Intrinsic_Brown_T2) {

  const int nviews = 3;
  const int npoints = 6;
  const nViewDatasetConfigurator config;
  const NViewDataSet d = NRealisticCamerasRing(nviews, npoints, config);

  // Translate the input dataset to a SfM_Data scene
  SfM_Data sfm_data = getInputScene(d, config, PINHOLE_CAMERA_BROWN);

  const double dResidual_before = RMSE(sfm_data);

  // Call the BA interface and let it refine (Structure and Camera parameters [Intrinsics|Motion])
  const bool bVerbose = true;
  const bool bMultithread = false;
  std::shared_ptr<Bundle_Adjustment> ba_object =
    std::make_shared<Bundle_Adjustment_Ceres>(
      Bundle_Adjustment_Ceres::BA_Ceres_options(bVerbose, bMultithread));
  EXPECT_TRUE( ba_object->Adjust(sfm_data,
    Optimize_Options(
      Intrinsic_Parameter_Type::ADJUST_ALL,
      Extrinsic_Parameter_Type::ADJUST_ALL,
      Structure_Parameter_Type::ADJUST_ALL)) );

  const double dResidual_after = RMSE(sfm_data);
  EXPECT_TRUE( dResidual_before > dResidual_after);
}

TEST(BUNDLE_ADJUSTMENT, EffectiveMinimization_Pinhole_Intrinsic_Fisheye) {

  const int nviews = 3;
  const int npoints = 6;
  const nViewDatasetConfigurator config;
  const NViewDataSet d = NRealisticCamerasRing(nviews, npoints, config);

  // Translate the input dataset to a SfM_Data scene
  SfM_Data sfm_data = getInputScene(d, config, PINHOLE_CAMERA_FISHEYE);

  const double dResidual_before = RMSE(sfm_data);

  // Call the BA interface and let it refine (Structure and Camera parameters [Intrinsics|Motion])
  const bool bVerbose = true;
  const bool bMultithread = false;
  std::shared_ptr<Bundle_Adjustment> ba_object =
    std::make_shared<Bundle_Adjustment_Ceres>(
      Bundle_Adjustment_Ceres::BA_Ceres_options(bVerbose, bMultithread));
  EXPECT_TRUE( ba_object->Adjust(sfm_data,
    Optimize_Options(
      Intrinsic_Parameter_Type::ADJUST_ALL,
      Extrinsic_Parameter_Type::ADJUST_ALL,
      Structure_Parameter_Type::ADJUST_ALL)) );

  const double dResidual_after = RMSE(sfm_data);
  EXPECT_TRUE( dResidual_before > dResidual_after);
}

//-- Test with GCP - Camera position once BA done must be the same as the GT
TEST(BUNDLE_ADJUSTMENT, EffectiveMinimization_Pinhole_GCP) {

  const int nviews = 3;
  const int npoints = 6;
  const nViewDatasetConfigurator config;
  const NViewDataSet d = NRealisticCamerasRing(nviews, npoints, config);

  // Translate the input dataset to a SfM_Data scene
  SfM_Data sfm_data = getInputScene(d, config, PINHOLE_CAMERA, true);

  const double dResidual_before = RMSE(sfm_data);

  // Call the BA interface and let it refine (Structure and Camera parameters [Intrinsics|Motion])
  const bool bVerbose = true;
  const bool bMultithread = false;
  std::shared_ptr<Bundle_Adjustment> ba_object =
    std::make_shared<Bundle_Adjustment_Ceres>(
      Bundle_Adjustment_Ceres::BA_Ceres_options(bVerbose, bMultithread));
  EXPECT_TRUE( ba_object->Adjust(sfm_data,
    Optimize_Options(
      Intrinsic_Parameter_Type::NONE,
      Extrinsic_Parameter_Type::ADJUST_ALL,
      Structure_Parameter_Type::ADJUST_ALL,
      //-> Use GCP to fit the SfM scene to the GT coordinates system (Scale, Rotation, Translation)
      Control_Point_Parameter(20.0, true))) );

  const double dResidual_after = RMSE(sfm_data);
  EXPECT_TRUE( dResidual_before > dResidual_after);

  //-- Check camera pose are to the right place (since GCP was used, the camera coordinates must be the same)
  for (const auto & view_it : sfm_data.GetViews())
  {
    const View * view = view_it.second.get();
    const Pose3 pose = sfm_data.GetPoseOrDie(view);
    const double position_residual = (d._C[view->id_pose] - pose.center()).norm();
    EXPECT_NEAR(0.0, position_residual, 1e-4);
  }
}

//-- Test with PosePriors - Camera position once BA done must be the same as the GT
TEST(BUNDLE_ADJUSTMENT, EffectiveMinimization_Pinhole_PosePriors) {

  const int nviews = 12;
  const int npoints = 6;
  const nViewDatasetConfigurator config;
  const NViewDataSet d = NRealisticCamerasRing(nviews, npoints, config);

  // Translate the input dataset to a SfM_Data scene
  const bool b_use_GCP = false;
  const bool b_use_POSE_PRIOR = true;
  const bool b_use_noise_on_image_observations = false;
  SfM_Data sfm_data = getInputScene(d, config, PINHOLE_CAMERA,
    b_use_GCP, b_use_POSE_PRIOR, b_use_noise_on_image_observations);

  const double dResidual_before = RMSE(sfm_data);

  // First run a BA without pose prior
  // - check that RMSE is tiny and that the scene is not at the right place (the pose prior positions)

  {
    const bool b_use_POSE_PRIOR_in_BA = false;

    const bool bVerbose = true;
    const bool bMultithread = false;
    std::shared_ptr<Bundle_Adjustment> ba_object =
      std::make_shared<Bundle_Adjustment_Ceres>(
        Bundle_Adjustment_Ceres::BA_Ceres_options(bVerbose, bMultithread));
    EXPECT_TRUE( ba_object->Adjust(sfm_data,
      Optimize_Options(
        Intrinsic_Parameter_Type::ADJUST_ALL,
        Extrinsic_Parameter_Type::ADJUST_ALL,
        Structure_Parameter_Type::ADJUST_ALL,
        Control_Point_Parameter(0.0, false),
        b_use_POSE_PRIOR_in_BA)) );

    const double dResidual_after = RMSE(sfm_data);
    EXPECT_TRUE( dResidual_before > dResidual_after);

    // Compute distance between SfM poses center and GPS Priors
    Mat residuals(3, sfm_data.GetViews().size());
    for (const auto & view_it : sfm_data.GetViews())
    {
      const ViewPriors * view = dynamic_cast<ViewPriors*>(view_it.second.get());
      residuals.col(view->id_pose) = (sfm_data.GetPoseOrDie(view).center() - view->pose_center_).transpose();
    }
    // Check that the scene is not at the position of the POSE PRIORS center.
    EXPECT_FALSE( (residuals.colwise().norm().sum() < 1e-8) );
  }

  // Then activate BA with pose prior & check that the scene is at the right place
  {
    const bool b_use_POSE_PRIOR_in_BA = true;

    const bool bVerbose = true;
    const bool bMultithread = false;
    std::shared_ptr<Bundle_Adjustment> ba_object =
      std::make_shared<Bundle_Adjustment_Ceres>(
        Bundle_Adjustment_Ceres::BA_Ceres_options(bVerbose, bMultithread));
    EXPECT_TRUE( ba_object->Adjust(sfm_data,
      Optimize_Options(
        Intrinsic_Parameter_Type::ADJUST_ALL,
        Extrinsic_Parameter_Type::ADJUST_ALL,
        Structure_Parameter_Type::ADJUST_ALL,
        Control_Point_Parameter(0.0, false),
        b_use_POSE_PRIOR_in_BA)) );

    const double dResidual_after = RMSE(sfm_data);
    EXPECT_TRUE( dResidual_before > dResidual_after);

    // Compute distance between SfM poses center and GPS Priors
    for (const auto & view_it : sfm_data.GetViews())
    {
      const ViewPriors * view = dynamic_cast<ViewPriors*>(view_it.second.get());
      const Pose3 pose = sfm_data.GetPoseOrDie(view);
      const double position_residual = (d._C[view->id_pose] - pose.center()).norm();
      EXPECT_NEAR(0.0, position_residual, 1e-8);
    }
  }
}


/// Compute the Root Mean Square Error of the residuals
double RMSE(const SfM_Data & sfm_data)
{
  // Compute residuals for each observation
  std::vector<double> vec;
  for (const auto& landmark_it : sfm_data.GetLandmarks())
  {
    const Observations & obs = landmark_it.second.obs;
    for (const auto& obs_it : obs)
    {
      const View * view = sfm_data.GetViews().find(obs_it.first)->second.get();
      const Pose3 pose = sfm_data.GetPoseOrDie(view);
      const std::shared_ptr<IntrinsicBase> intrinsic = sfm_data.GetIntrinsics().find(view->id_intrinsic)->second;
      const Vec2 residual = intrinsic->residual(pose, landmark_it.second.X, obs_it.second.x);
      vec.push_back( residual(0) );
      vec.push_back( residual(1) );
    }
  }
  const Eigen::Map<Eigen::RowVectorXd> residuals(&vec[0], vec.size());
  const double RMSE = std::sqrt(residuals.squaredNorm() / vec.size());
  return RMSE;
}

// Translation a synthetic scene into a valid SfM_Data scene.
// => A synthetic scene is used:
//    some random noise is added on observed structure data points
//    a tiny rotation to ground truth is added to the true rotation (in order to test BA effectiveness)
SfM_Data getInputScene
(
  const NViewDataSet & d,
  const nViewDatasetConfigurator & config,
  EINTRINSIC eintrinsic,
  const bool b_use_gcp,
  const bool b_use_pose_prior,
  const bool b_use_noise_on_image_observations
)
{
  // Translate the input dataset to a SfM_Data scene
  SfM_Data sfm_data;

  // 1. Views
  // 2. Poses
  // 3. Intrinsic data (shared, so only one camera intrinsic is defined)
  // 4. Landmarks
  // 5. GCP (optional)

  const int nviews = d._C.size();
  const int npoints = d._X.cols();

  // 1. Views
  for (int i = 0; i < nviews; ++i)
  {
    const IndexT id_view = i, id_pose = i, id_intrinsic = 0; //(shared intrinsics)

    if (!b_use_pose_prior)
    {
      sfm_data.views[i] = std::make_shared<View>("", id_view, id_intrinsic, id_pose, config._cx *2, config._cy *2);
    }
    else // b_use_pose_prior == true
    {
      sfm_data.views[i] = std::make_shared<ViewPriors>("", id_view, id_intrinsic, id_pose, config._cx *2, config._cy *2);
      ViewPriors * view = dynamic_cast<ViewPriors*>(sfm_data.views[i].get());
      view->b_use_pose_center_ = true;
      view->pose_center_ = d._C[i];
    }
  }

  // Add a rotation to the GT (in order to make BA do some work)
  const Mat3 rot = RotationAroundX(D2R(6));

  // 2. Poses
  for (int i = 0; i < nviews; ++i)
  {
    const Pose3 pose(rot * d._R[i], d._C[i]);
    sfm_data.poses[i] = pose;
  }

  // 3. Intrinsic data (shared, so only one camera intrinsic is defined)
  {
    const unsigned int w = config._cx *2;
    const unsigned int h = config._cy *2;
    switch (eintrinsic)
    {
      case PINHOLE_CAMERA:
        sfm_data.intrinsics[0] = std::make_shared<Pinhole_Intrinsic>
          (w, h, config._fx, config._cx, config._cy);
      break;
      case PINHOLE_CAMERA_RADIAL1:
        sfm_data.intrinsics[0] = std::make_shared<Pinhole_Intrinsic_Radial_K1>
          (w, h, config._fx, config._cx, config._cy, 0.0);
      break;
      case PINHOLE_CAMERA_RADIAL3:
        sfm_data.intrinsics[0] = std::make_shared<Pinhole_Intrinsic_Radial_K3>
          (w, h, config._fx, config._cx, config._cy, 0., 0., 0.);
      break;
      case PINHOLE_CAMERA_BROWN:
        sfm_data.intrinsics[0] = std::make_shared<Pinhole_Intrinsic_Brown_T2>
          (w, h, config._fx, config._cx, config._cy, 0., 0., 0., 0., 0.);
      break;
      case PINHOLE_CAMERA_FISHEYE:
      sfm_data.intrinsics[0] = std::make_shared<Pinhole_Intrinsic_Fisheye>
          (w, h, config._fx, config._cx, config._cy, 0., 0., 0., 0.);
      break;
      default:
        std::cout << "Not yet supported" << std::endl;
    }
  }

  // 4. Landmarks
  // Collect image observation of the landmarks X in each frame.
  // => add some random noise to each (x,y) observation
  std::default_random_engine random_generator;
  std::normal_distribution<double> distribution(0, 0.1);
  for (int i = 0; i < npoints; ++i)
  {
    // Create a landmark for each 3D points
    Landmark landmark;
    landmark.X = d._X.col(i);
    for (int j = 0; j < nviews; ++j)
    {
      Vec2 pt = d._x[j].col(i);
      if (b_use_noise_on_image_observations)
      {
        // Add some noise to image observations
        pt(0) += distribution(random_generator);
        pt(1) += distribution(random_generator);
      }

      landmark.obs[j] = Observation(pt, i);
    }
    sfm_data.structure[i] = landmark;
  }

  // 5. GCP
  if (b_use_gcp)
  {
    if (npoints >= 4) // Use 4 GCP for this test
    {
      for (int i = 0; i < 4; ++i) // Select the 4 first point as GCP
      {
        // Collect observations of the landmarks X in each frame.
        Landmark landmark;
        landmark.X = d._X.col(i);
        for (int j = 0; j < nviews; ++j)
        {
          landmark.obs[j] = Observation(d._x[j].col(i), i);
        }
        sfm_data.control_points[i] = landmark;
      }
    }
    else
    {
      std::cerr << "Insufficient point count" << std::endl;
    }
  }
  return sfm_data;
}

/* ************************************************************************* */
int main() { TestResult tr; return TestRegistry::runAllTests(tr);}
/* ************************************************************************* */<|MERGE_RESOLUTION|>--- conflicted
+++ resolved
@@ -32,10 +32,6 @@
 using namespace openMVG::geometry;
 using namespace openMVG::sfm;
 
-<<<<<<< HEAD
-
-=======
->>>>>>> 646a8621
 double RMSE(const SfM_Data & sfm_data);
 
 SfM_Data getInputScene
