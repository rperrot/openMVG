// This file is part of OpenMVG, an Open Multiple View Geometry C++ library.

// Copyright (c) 2015 Pierre MOULON.

// This Source Code Form is subject to the terms of the Mozilla Public
// License, v. 2.0. If a copy of the MPL was not distributed with this
// file, You can obtain one at http://mozilla.org/MPL/2.0/.


#ifndef OPENMVG_SFM_SFM_DATA_IO_HPP
#define OPENMVG_SFM_SFM_DATA_IO_HPP

#include <string>
<<<<<<< HEAD
=======

#include "openMVG/types.hpp"
>>>>>>> 646a8621

namespace openMVG {
namespace sfm {

struct SfM_Data;

enum ESfM_Data
{
  VIEWS           = 0x01,
  EXTRINSICS      = 0x02,
  INTRINSICS      = 0x04,
  STRUCTURE       = 0x08,
  CONTROL_POINTS  = 0x16,
  ALL = VIEWS | EXTRINSICS | INTRINSICS | STRUCTURE | CONTROL_POINTS
};

///Check that each pose have a valid intrinsic and pose id in the existing View ids
bool ValidIds(const SfM_Data & sfm_data, ESfM_Data flags_part);

/// Load SfM_Data SfM scene from a file
bool Load(SfM_Data & sfm_data, const std::string & filename, ESfM_Data flags_part);

/// Save SfM_Data SfM scene to a file
bool Save(const SfM_Data & sfm_data, const std::string & filename, ESfM_Data flags_part);

} // namespace sfm
} // namespace openMVG

#endif // OPENMVG_SFM_SFM_DATA_IO_HPP<|MERGE_RESOLUTION|>--- conflicted
+++ resolved
@@ -11,11 +11,8 @@
 #define OPENMVG_SFM_SFM_DATA_IO_HPP
 
 #include <string>
-<<<<<<< HEAD
-=======
 
 #include "openMVG/types.hpp"
->>>>>>> 646a8621
 
 namespace openMVG {
 namespace sfm {
