// This file is part of OpenMVG, an Open Multiple View Geometry C++ library.

// Copyright (c) 2015 Pierre Moulon.

// This Source Code Form is subject to the terms of the Mozilla Public
// License, v. 2.0. If a copy of the MPL was not distributed with this
// file, You can obtain one at http://mozilla.org/MPL/2.0/.

<<<<<<< HEAD
=======
#include "openMVG/cameras/Camera_Intrinsics.hpp"
>>>>>>> 646a8621
#include "openMVG/sfm/sfm_data.hpp"
#include "openMVG/sfm/sfm_data_utils.hpp"

namespace openMVG {
namespace sfm {

void GroupSharedIntrinsics(SfM_Data & sfm_data)
{
  Views & views = sfm_data.views;
  Intrinsics & intrinsics = sfm_data.intrinsics;

  // Build hash & build a set of the hash in order to maintain unique Ids
  std::set<size_t> hash_index;
  std::vector<size_t> hash_value;

  for (Intrinsics::const_iterator iterIntrinsic = intrinsics.begin();
    iterIntrinsic != intrinsics.end();
    ++iterIntrinsic)
  {
    const cameras::IntrinsicBase * intrinsicData = iterIntrinsic->second.get();
    const size_t hashVal = intrinsicData->hashValue();
    hash_index.insert(hashVal);
    hash_value.push_back(hashVal);
  }

  // From hash_value(s) compute the new index (old to new indexing)
  Hash_Map<IndexT, IndexT> old_new_reindex;
  size_t i = 0;
  for (Intrinsics::const_iterator iterIntrinsic = intrinsics.begin();
    iterIntrinsic != intrinsics.end();
    ++iterIntrinsic, ++i)
  {
    old_new_reindex[iterIntrinsic->first] = std::distance(hash_index.begin(), hash_index.find(hash_value[i]));
  }
  //--> Save only the required Intrinsics (do not need to keep all the copy)
  Intrinsics intrinsic_updated;
  for (Intrinsics::const_iterator iterIntrinsic = intrinsics.begin();
    iterIntrinsic != intrinsics.end();
    ++iterIntrinsic)
  {
    intrinsic_updated[old_new_reindex[iterIntrinsic->first]] = intrinsics[iterIntrinsic->first];
  }
  // Update intrinsics (keep only the necessary ones) -> swapping
  intrinsics.swap(intrinsic_updated);

  // Update views intrinsic IDs (since some intrinsic position have changed in the map)
  for (Views::iterator iterView = views.begin();
    iterView != views.end();
    ++iterView)
  {
    View * v = iterView->second.get();
    // Update the Id only if a corresponding index exists
    if (old_new_reindex.count(v->id_intrinsic))
      v->id_intrinsic = old_new_reindex[v->id_intrinsic];
  }
}

} // namespace sfm
} // namespace openMVG<|MERGE_RESOLUTION|>--- conflicted
+++ resolved
@@ -6,10 +6,7 @@
 // License, v. 2.0. If a copy of the MPL was not distributed with this
 // file, You can obtain one at http://mozilla.org/MPL/2.0/.
 
-<<<<<<< HEAD
-=======
 #include "openMVG/cameras/Camera_Intrinsics.hpp"
->>>>>>> 646a8621
 #include "openMVG/sfm/sfm_data.hpp"
 #include "openMVG/sfm/sfm_data_utils.hpp"
 
