--- conflicted
+++ resolved
@@ -18,12 +18,7 @@
 namespace lInfinityCV {
 namespace kernel {
 
-<<<<<<< HEAD
-using namespace std;
-using namespace linearProgramming ; 
-=======
 using namespace linearProgramming;
->>>>>>> 646a8621
 
 inline void translate
 (
