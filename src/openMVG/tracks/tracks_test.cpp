--- conflicted
+++ resolved
@@ -1,4 +1,4 @@
-<<<<<<< HEAD
+// This file is part of OpenMVG, an Open Multiple View Geometry C++ library.
 
 // Copyright (c) 2012, 2013 Pierre MOULON
 
@@ -32,187 +32,6 @@
   // Create the input pairwise correspondences
   PairWiseMatches map_pairwisematches;
 
-  const IndMatch testAB[] = {IndMatch(0,0), IndMatch(1,1), IndMatch(2,3)};
-  const IndMatch testBC[] = {IndMatch(0,0), IndMatch(1,6)};
-
-  const std::vector<IndMatch> ab(testAB, testAB+3);
-  const std::vector<IndMatch> bc(testBC, testBC+2);
-  const int A = 0;
-  const int B = 1;
-  const int C = 2;
-  map_pairwisematches[ std::make_pair(A,B) ] = ab;
-  map_pairwisematches[ std::make_pair(B,C) ] = bc;
-
-  //-- Build tracks using the interface tracksbuilder
-  TracksBuilder trackBuilder;
-  trackBuilder.Build( map_pairwisematches );
-
-  STLMAPTracks map_tracks;
-  trackBuilder.ExportToSTL(map_tracks);
-
-  //-------------------
-  // Unit Test check
-  //-------------------
-
-  //0, {(0,0) (1,0) (2,0)}
-  //1, {(0,1) (1,1) (2,6)}
-  //2, {(0,2) (1,3)}
-  const std::pair<uint32_t,uint32_t> GT_Tracks[] =
-  {
-    std::make_pair(0,0), std::make_pair(1,0), std::make_pair(2,0),
-    std::make_pair(0,1), std::make_pair(1,1), std::make_pair(2,6),
-    std::make_pair(0,2), std::make_pair(1,3)
-  };
-
-  CHECK_EQUAL(3,  map_tracks.size());
-  size_t cpt = 0, i = 0;
-  for (STLMAPTracks::const_iterator iterT = map_tracks.begin();
-    iterT != map_tracks.end();
-    ++iterT, ++i)
-  {
-    CHECK_EQUAL(i, iterT->first);
-    for (submapTrack::const_iterator iter = iterT->second.begin();
-      iter != iterT->second.end();
-      ++iter)
-    {
-      CHECK( GT_Tracks[cpt] == std::make_pair(iter->first, iter->second));
-      ++cpt;
-    }
-  }
-}
-
-TEST(Tracks, filter_3viewAtLeast) {
-
-  //
-  //A    B    C
-  //0 -> 0 -> 0
-  //1 -> 1 -> 6
-  //2 -> 3
-  //
-
-  // Create the input pairwise correspondences
-  PairWiseMatches map_pairwisematches;
-
-  IndMatch testAB[] = {IndMatch(0,0), IndMatch(1,1), IndMatch(2,3)};
-  IndMatch testBC[] = {IndMatch(0,0), IndMatch(1,6)};
-
-
-  std::vector<IndMatch> ab(testAB, testAB+3);
-  std::vector<IndMatch> bc(testBC, testBC+2);
-  const int A = 0;
-  const int B = 1;
-  const int C = 2;
-  map_pairwisematches[ std::make_pair(A,B) ] = ab;
-  map_pairwisematches[ std::make_pair(B,C) ] = bc;
-
-  //-- Build tracks using the interface tracksbuilder
-  TracksBuilder trackBuilder;
-  trackBuilder.Build( map_pairwisematches );
-  CHECK_EQUAL(3, trackBuilder.NbTracks());
-  trackBuilder.Filter(3);
-  CHECK_EQUAL(2, trackBuilder.NbTracks());
-}
-
-TEST(Tracks, Conflict) {
-
-  //
-  //A    B    C
-  //0 -> 0 -> 0
-  //1 -> 1 -> 6
-  //{2 -> 3 -> 2
-  //      3 -> 8 } This track must be deleted, index 3 appears two times
-  //
-
-  // Create the input pairwise correspondences
-  PairWiseMatches map_pairwisematches;
-
-  const IndMatch testAB[] = {IndMatch(0,0), IndMatch(1,1), IndMatch(2,3)};
-  const IndMatch testBC[] = {IndMatch(0,0), IndMatch(1,6), IndMatch(3,2), IndMatch(3,8)};
-
-  std::vector<IndMatch> ab(testAB, testAB+3);
-  std::vector<IndMatch> bc(testBC, testBC+4);
-  const int A = 0;
-  const int B = 1;
-  const int C = 2;
-  map_pairwisematches[ std::make_pair(A,B) ] = ab;
-  map_pairwisematches[ std::make_pair(B,C) ] = bc;
-
-  //-- Build tracks using the interface tracksbuilder
-  TracksBuilder trackBuilder;
-  trackBuilder.Build( map_pairwisematches );
-
-  CHECK_EQUAL(3, trackBuilder.NbTracks());
-  trackBuilder.Filter(); // Key feature tested here to kill the conflicted track
-  CHECK_EQUAL(2, trackBuilder.NbTracks());
-
-  STLMAPTracks map_tracks;
-  trackBuilder.ExportToSTL(map_tracks);
-
-  //-------------------
-  // Unit Test check
-  //-------------------
-
-  //0, {(0,0) (1,0) (2,0)}
-  //1, {(0,1) (1,1) (2,6)}
-  const std::pair<uint32_t,uint32_t> GT_Tracks[] =
-    {std::make_pair(0,0), std::make_pair(1,0), std::make_pair(2,0),
-     std::make_pair(0,1), std::make_pair(1,1), std::make_pair(2,6)};
-
-  CHECK_EQUAL(2,  map_tracks.size());
-  size_t cpt = 0, i = 0;
-  for (STLMAPTracks::const_iterator iterT = map_tracks.begin();
-    iterT != map_tracks.end();
-    ++iterT, ++i)
-  {
-    CHECK_EQUAL(i, iterT->first);
-    for (submapTrack::const_iterator iter = iterT->second.begin();
-      iter != iterT->second.end();
-      ++iter)
-    {
-      CHECK( GT_Tracks[cpt] == std::make_pair(iter->first, iter->second));
-      ++cpt;
-    }
-  }
-}
-
-/* ************************************************************************* */
-int main() { TestResult tr; return TestRegistry::runAllTests(tr);}
-/* ************************************************************************* */
-=======
-// This file is part of OpenMVG, an Open Multiple View Geometry C++ library.
-
-// Copyright (c) 2012, 2013 Pierre MOULON
-
-// This Source Code Form is subject to the terms of the Mozilla Public
-// License, v. 2.0. If a copy of the MPL was not distributed with this
-// file, You can obtain one at http://mozilla.org/MPL/2.0/.
-
-#include "openMVG/matching/indMatch.hpp"
-#include "openMVG/tracks/tracks.hpp"
-
-#include "CppUnitLite/TestHarness.h"
-#include "testing/testing.h"
-
-#include <vector>
-#include <utility>
-
-using namespace openMVG::tracks;
-using namespace openMVG::matching;
-
-
-TEST(Tracks, Simple) {
-
-  // Create some tracks for image (A,B,C)
-  // {A,B,C} imageId will be {0,1,2}
-  // For those image link some features id depicted below
-  //A    B    C
-  //0 -> 0 -> 0
-  //1 -> 1 -> 6
-  //2 -> 3
-
-  // Create the input pairwise correspondences
-  PairWiseMatches map_pairwisematches;
-
   const std::vector<IndMatch> ab = {IndMatch(0,0), IndMatch(1,1), IndMatch(2,3)};
   const std::vector<IndMatch> bc = {IndMatch(0,0), IndMatch(1,6)};
   const int A = 0;
@@ -394,5 +213,4 @@
 
 /* ************************************************************************* */
 int main() { TestResult tr; return TestRegistry::runAllTests(tr);}
-/* ************************************************************************* */
->>>>>>> 646a8621
+/* ************************************************************************* */