--- conflicted
+++ resolved
@@ -1,206 +1,3 @@
-<<<<<<< HEAD
-﻿#ifndef OPENMVG_MATCHING_KVLD_ALGORITHM_H
-#define OPENMVG_MATCHING_KVLD_ALGORITHM_H
-
-/** @basic structures implementation
- ** @author Zhe Liu
- **/
-
-/*
-Copyright (C) 2011-12 Zhe Liu and Pierre Moulon.
-All rights reserved.
-
-This file is part of the KVLD library and is made available under
-the terms of the BSD license (see the COPYING file).
-*/
-
-#include "openMVG/features/feature.hpp"
-#include "openMVG/image/image_container.hpp"
-#include "openMVG/matching/indMatch.hpp"
-#include "openMVG/numeric/numeric.h"
-#include "openMVG/types.hpp"
-
-#include <algorithm>
-#include <fstream>
-#include <functional>
-#include <iostream>
-#include <memory>
-#include <numeric>
-#include <sstream>
-#include <vector>
-
-
-const float PI_ = 4.0f * atan( 1.0f );
-
-//============================== simplified structure of a point=============================//
-//if you set KVLD geometry verification to false, you only need to fill x and y in a point structure
-struct PointS
-{
-	float x, y; // point position
-	float scale; // point scale
-	float angle; // point orientation
-
-	PointS( float x = (0.f), float y = (0.f)):
-      x( x ), y( y ), scale(0.f), angle(0.f){}
-	PointS( const float& x, const float& y,const float& angle,const float& scale):
-      x( x ), y( y ), scale( scale ), angle( angle ){}
-};
-
-//===================================== integral image ====================================//
-//It is used to efficiently construct the pyramid of scale images in KVLD
-struct IntegralImages
-{
-  openMVG::image::Image< double > map;
-
-  IntegralImages(const openMVG::image::Image< float >& I);
-
-  inline double operator()( double x1, double y1, double x2, double y2 )const
-  {
-		return get( x2, y2 ) - get( x1, y2 ) - get( x2, y1 ) + get( x1, y1 );
-	}
-  inline double operator()( double x, double y, double size ) const
-  {
-    const double window = 0.5 * size;
-    return ( get( x + window, y + window ) - get( x - window, y + window ) - get( x + window, y - window ) + get( x - window, y - window ) ) / ( 4 * window * window );
-  }
-private :
-  inline double get( double x, double y )const
-  {
-		int ix = int( x );
-		int iy = int( y );
-		double dx = x - ix;
-		double dy = y - iy;
-		if( dx == 0 && dy == 0 )
-			return map( iy, ix );
-		if( dx == 0 )
-			return map( iy, ix ) * ( 1 - dy ) + map( iy + 1, ix ) * dy;
-		if( dy == 0 )
-			return map( iy, ix ) * ( 1 - dx ) + map( iy, ix + 1 ) * dx;
-
-		return map( iy, ix ) * ( 1 - dx ) * ( 1 - dy ) +
-            map( iy + 1, ix ) * dy * ( 1 - dx ) +
-            map( iy, ix + 1 ) * ( 1 - dy ) * dx +
-            map( iy + 1, ix + 1 ) * dx * dy;
-	}
-};
-
-//=============================IO interface ======================//
-
-std::ofstream& writeDetector( std::ofstream& out, const openMVG::features::SIOPointFeature& vect );
-std::ifstream& readDetector( std::ifstream& in, openMVG::features::SIOPointFeature& point );
-//======================================elemetuary operations================================//
-template < typename T >
-inline T point_distance( const T x1, const T y1, const T x2, const T y2 )
-{//distance of points
-	float a = x1 - x2;
-	float b = y1 - y2;
-	return sqrt( a * a + b * b );
-}
-
-template < typename T >
-inline float point_distance( const T& P1, const T& P2 )
-{//distance of points
-		 return point_distance< float >( P1.x(), P1.y(), P2.x(), P2.y() );
-}
-
-inline bool inside( int w, int h, int x,int y, double radius )
-{
-	return( x - radius >= 0 && y - radius >= 0 && x + radius < w && y + radius < h );
-}
-
-inline bool anglefrom( const float& x, const float& y, float& angle )
-{
-	if( x != 0 )
-		angle = atan( y / x );
-	else if( y > 0 )
-		angle = PI_ / 2;
-	else if( y < 0 )
-		angle =- PI_ / 2;
-	else return false;
-
-	if( x < 0 )
-		angle += PI_;
-	while( angle < 0 )
-		angle += 2 * PI_;
-  while( angle >= 2 * PI_ )
-		angle -= 2 * PI_;
-	assert( angle >= 0 && angle < 2 * PI_ );
-	return true;
-}
-
-inline double angle_difference( const double angle1, const double angle2 )
-{
-	double angle = angle1 - angle2;
-	while( angle <  0 ) angle += 2 * PI_;
-	while( angle >= 2 * PI_ )	angle -= 2 * PI_;
-
-	assert(angle <= 2 * PI_ && angle >= 0 );
-	return std::min( angle, 2 * PI_ - angle );
-}
-
-inline void max( double* list,double& weight, int size, int& index, int& second_index )
-{
-	index = 0;
-	second_index = -1;
-	double best = list[ index ] - list[ index + size / 2 ];
-
-	for( int i = 0; i < size; i++ )
-  {
-			double value;
-			if( i < size / 2) value = list[ i ] - list[ i + size / 2 ];
-			else value = list[ i ] - list[ i - size / 2 ];
-
-			if( value > best )
-      {
-				best = value;
-				second_index = index;
-				index = i;
-			}
-	}
-	weight = best;
-}
-
-template< typename ARRAY >
-inline void normalize_weight( ARRAY & weight )
-{
-  double total = weight.array().sum();
-	if( total != 0 )
-  	for( int i = 0; i < weight.size(); i++ )
-	  	weight[ i ] /= total;
-}
-
-template< typename T >
-inline float consistent( const T& a1, const T& a2, const T& b1, const T& b2 )
-{
-	float ax = float( a1.x() - a2.x() );
-	float ay = float( a1.y() - a2.y() );
-	float bx = float( b1.x() - b2.x() );
-	float by = float( b1.y() - b2.y() );
-
-	float angle1 = float( b1.orientation() - a1.orientation() );
-	float angle2 = float( b2.orientation() - a2.orientation() );
-
-	float ax1 = cos( angle1 ) * ax - sin( angle1 ) * ay;
-	ax1 *= float( b1.scale() / a1.scale() );
-	float ay1 = sin( angle1 ) * ax + cos( angle1 ) * ay;
-	ay1 *= float( b1.scale() / a1.scale() );
-	float d1 = sqrt( ax1 * ax1 + ay1 * ay1 );
-	float d1_error = sqrt( ( ax1 - bx ) * ( ax1 - bx ) + ( ay1 - by ) * ( ay1 - by ) );
-
-	float ax2 = float( cos( angle2 ) * ax - sin( angle2 ) * ay );
-	ax2 *= float( b2.scale() / a2.scale() );
-
-	float ay2 = float( sin( angle2 ) * ax + cos( angle2 ) * ay );
-	ay2 *= float( b2.scale() / a2.scale() );
-	float d2 = sqrt( ax2 * ax2 + ay2 * ay2 );
-	float d2_error = sqrt( ( ax2 - bx ) * ( ax2 - bx ) + ( ay2 - by ) * ( ay2 - by ) );
-	float d = std::min( d1_error / std::min( d1, point_distance( b1, b2 ) ), d2_error / std::min( d2, point_distance( b1, b2 ) ) );
-	return d;
-}
-float getRange(const openMVG::image::Image< float >& I, int a, const float p);
-
-#endif // OPENMVG_MATCHING_KVLD_ALGORITHM_H
-=======
 // This file is part of OpenMVG, an Open Multiple View Geometry C++ library.
 
 //Copyright (C) 2011-12 Zhe Liu and Pierre Moulon.
@@ -387,5 +184,4 @@
 }
 float getRange(const openMVG::image::Image< float >& I, int a, const float p);
 
-#endif // OPENMVG_MATCHING_KVLD_ALGORITHM_H
->>>>>>> 646a8621
+#endif // OPENMVG_MATCHING_KVLD_ALGORITHM_H