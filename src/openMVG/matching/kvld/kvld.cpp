<<<<<<< HEAD
/** @Main KVLD algorithm implementation
 ** @Containing scale image pyramid, VLD structure and KVLD algorithm
 ** @author Zhe Liu
 **/

/*
Copyright (C) 2011-12 Zhe Liu and Pierre Moulon.
All rights reserved.

This file is part of the KVLD library and is made available under
the terms of the BSD license ( see the COPYING file).
*/

#include "kvld.h"

#include "algorithm.h"

#include "openMVG/image/image.hpp"

#include <functional>
#include <numeric>


using namespace std;
=======
// This file is part of OpenMVG, an Open Multiple View Geometry C++ library.

//Copyright (C) 2011-12 Zhe Liu and Pierre Moulon.

// This Source Code Form is subject to the terms of the Mozilla Public
// License, v. 2.0. If a copy of the MPL was not distributed with this
// file, You can obtain one at http://mozilla.org/MPL/2.0/.

#include "openMVG/matching/kvld/kvld.h"
#include "openMVG/image/image_container.hpp"
#include "openMVG/features/feature.hpp"

#include <cassert>
#include <cmath>
#include <fstream>

>>>>>>> 646a8621
using namespace openMVG;
using namespace openMVG::image;

ImageScale::ImageScale( const Image< float >& I, double r )
{
  IntegralImages inter( I );
  radius_size = r;
  step = sqrt( 2.0 );
  const int size = std::max( I.Width(), I.Height() );

  const int number= int( log( size / r ) / log( 2.0 ) ) + 1;
  angles.resize( number );
  magnitudes.resize( number );
  ratios.resize( number );

  GradAndNorm( I, angles[ 0 ], magnitudes[ 0 ] );
  ratios[ 0 ] = 1;

#ifdef OPENMVG_USE_OPENMP
#pragma omp parallel for
#endif
  for (int k = 1; k < number; k++ )
  {
    Image< float > I2;
    double ratio = 1 * pow( step, k );
    I2.resize( int( I.Width() / ratio ), int( I.Height() / ratio ) );
    angles[ k ].resize( int( I.Width() / ratio ), int( I.Height() / ratio ) );
    magnitudes[ k ].resize( int( I.Width() / ratio ), int( I.Height() / ratio ) );

    for (int i = 0; i < I2.Width(); i++ )
    {
      for (int j = 0; j < I2.Height(); j++ )
      {
        I2( j, i ) = inter( double( i + 0.5 ) * ratio, double( j + 0.5 ) * ratio, ratio );
      }
    }
    GradAndNorm( I2,angles[ k ], magnitudes[ k ] );
    ratios[ k ] = ratio;
  }
}

void ImageScale::GradAndNorm( const Image< float >& I, Image< float >& angle, Image< float >& m )
{
  angle = Image< float >( I.Width(), I.Height() );
  m = Image< float >( I.Width(), I.Height() );
  angle.fill( 0 );
  m.fill( 0 );
#ifdef OPENMVG_USE_OPENMP
#pragma omp parallel for
#endif
  for (int y = 1; y < I.Height() - 1; y++ )
  {
  for (int x = 1; x < I.Width() - 1; x++ )
  {
      const float gx = I( y, x + 1 ) - I( y, x - 1 );
      const float gy = I( y + 1, x ) - I( y - 1, x );

      if (!anglefrom( gx, gy, angle( y, x ) ) )
        angle( y, x ) = -1;
      m( y, x ) = std::hypot( gx, gy );
    }
  }
}

int ImageScale::getIndex( const double r )const
{
  const double step = sqrt( 2.0 );

  if (r <= radius_size ) return 0;
  else
  {
    double range_low = radius_size;
    int index = 0;
    while (r > range_low * step)
    {
      ++index;
      range_low *= step;
    }
    return std::min(int(angles.size()-1), index);
  }
}

template< typename T >
VLD::VLD( const ImageScale& series, T const& P1, T const& P2 ) : contrast( 0.0 )
{
  //============== initializing============//
  principleAngle.fill( 0 );
  descriptor.fill( 0 );
  weight.fill( 0 );

  begin_point[ 0 ] = P1.x();
  begin_point[ 1 ] = P1.y();
  end_point[ 0 ]   = P2.x();
  end_point[ 1 ]   = P2.y();

  const float dy = float( end_point[ 1 ] - begin_point[ 1 ] );
  const float dx = float( end_point[ 0 ] - begin_point[ 0 ] );
  distance = std::hypot( dy, dx );

  if (distance == 0 )
    std::cerr<<"Two SIFT points have the same coordinate"<< std::endl;

  const float radius = std::max( distance / float( dimension + 1 ), 2.0f );//at least 2

  const double mainAngle = get_orientation();//absolute angle

  const int image_index = series.getIndex( radius );

  const Image< float > & ang = series.angles[ image_index ];
  const Image< float > & m   = series.magnitudes[ image_index ];
  const double ratio = series.ratios[ image_index ];

  const int w = m.Width();
  const int h = m.Height();
  const float r = float( radius / ratio );
  const float sigma2 = r * r;
  //======calculating the descriptor=====//

  double statistic[ binNum ];
  for (int i = 0; i < dimension; i++ )
  {
    std::fill_n( statistic, binNum, 0.0);

    float xi = float( begin_point[ 0 ] + float( i + 1 ) / ( dimension + 1 ) * ( dx ) );
    float yi = float( begin_point[ 1 ] + float( i + 1 ) / ( dimension + 1 ) * ( dy ) );
    xi /= float( ratio );
    yi /= float( ratio );

    for (int y = int( yi - r ); y <= int( yi + r + 0.5 ); y++ )
    {
      for (int x = int( xi - r ); x <= int( xi + r + 0.5 ); x++ )
      {
        const float d = point_distance( xi, yi, float( x ), float( y ) );
        if (d <= r && inside( w, h, x, y, 1 ) )
        {
          //================angle and magnitude==========================//
          double angle;
          if (ang( y, x ) >= 0 )
            angle = ang( y, x ) - mainAngle;//relative angle
          else angle = 0.0;

          //cout<<angle<<endl;
          while (angle < 0)
            angle += 2 * PI_;
          while (angle >= 2 * PI_)
            angle -= 2 * PI_;

          //===============principle angle==============================//
          const int index = int( angle * binNum / ( 2 * PI_ ) + 0.5 );

          double Gweight = exp( -d * d / 4.5 / sigma2 ) * ( m( y, x ) );
          if (index < binNum )
            statistic[ index ] += Gweight;
          else // possible since the 0.5
            statistic[ 0 ] += Gweight;

          //==============the descriptor===============================//
          const int index2 = int( angle * subdirection / ( 2 * PI_ ) + 0.5 );
          assert( index2 >= 0 && index2 <= subdirection );

          if (index2 < subdirection )
            descriptor[ subdirection * i + index2 ] += Gweight;
          else descriptor[ subdirection * i ] += Gweight;// possible since the 0.5
        }
      }
    }
    //=====================find the biggest angle of ith SIFT==================//
    int index;
    int second_index;
    max( statistic, weight[ i ], binNum, index, second_index );
    principleAngle[ i ] = index;
  }

  normalize_weight( descriptor );

  contrast  = weight.array().sum();
  contrast /= distance / ratio;
  normalize_weight( weight );
}

float KVLD( const Image< float >& I1,
            const Image< float >& I2,
            const std::vector<features::SIOPointFeature> & F1,
            const std::vector<features::SIOPointFeature> & F2,
            const std::vector< Pair >& matches,
            std::vector< Pair >& matchesFiltered,
            std::vector< double >& score,
            openMVG::Mat& E,
            std::vector< bool >& valide,
            KvldParameters& kvldParameters )
{
  matchesFiltered.clear();
  score.clear();
  ImageScale Chaine1( I1 );
  ImageScale Chaine2( I2 );

  std::cout << "Image scale-space complete..." << std::endl;

  const float range1 = getRange( I1, std::min( F1.size(), matches.size() ), kvldParameters.inlierRate );
  const float range2 = getRange( I2, std::min( F2.size(), matches.size() ), kvldParameters.inlierRate );

  const size_t size = matches.size();

  //================distance map construction, foruse of selecting neighbors===============//
  std::cout << "computing distance maps" << std::endl;

  const bool bPrecomputedDist = false;

  openMVG::Matf dist1, dist2;
  if (bPrecomputedDist )
  {
    dist1 = openMVG::Matf::Zero( F1.size(), F1.size() );
    dist2 = openMVG::Matf::Zero( F2.size(), F2.size() );

    for (size_t a1 = 0; a1 < F1.size(); ++a1 )
      for (size_t a2 = a1; a2 < F1.size(); ++a2 )
        dist1( a1, a2 ) = dist1( a2, a1 ) = point_distance( F1[ a1 ], F1[ a2 ] );

    for (size_t b1 = 0; b1 < F2.size(); ++b1 )
      for (size_t b2 = b1; b2 < F2.size(); ++b2 )
        dist2( b1, b2 ) = dist2( b2, b1 ) = point_distance( F2[ b1 ], F2[ b2 ] );
  }

  std::fill( valide.begin(), valide.end(), true );
  std::vector< double > scoretable( size, 0.0 );
  std::vector< size_t > result( size, 0 );


//============main iteration formatch verification==========//
//    cout<<"main iteration";
  bool change = true;

  while (change)
  {
    change = false;

    std::fill( scoretable.begin(), scoretable.end(), 0.0 );
    std::fill( result.begin(), result.end(), 0 );
    //========substep 1: search foreach match its neighbors and verify if they are gvld-consistent ============//
    for (size_t it1 = 0; it1 < size - 1; it1++ )
    {
      if (valide[ it1 ] )
      {
        size_t a1 = matches[ it1 ].first, b1 = matches[ it1 ].second;

        for (size_t it2 = it1 + 1; it2 < size; it2++ )
          if (valide[ it2 ])
          {
            const size_t a2 = matches[ it2 ].first, b2 = matches[ it2 ].second;

            bool bOk = false;
            if (bPrecomputedDist )
              bOk = ( dist1( a1, a2 ) > min_dist && dist2( b1, b2 ) > min_dist
                 && ( dist1( a1, a2 ) < range1   || dist2( b1, b2 ) < range2 ) );
            else
              bOk = ( point_distance( F1[ a1 ], F1[ a2 ] ) > min_dist && point_distance( F2[ b1 ], F2[ b2 ] ) > min_dist &&
                    ( point_distance( F1[ a1 ], F1[ a2 ] ) < range1   || point_distance( F2[ b1 ], F2[ b2 ] ) < range2 ) );
            if (bOk )
            {
              if (E( it1, it2 ) == -1 )
              { //update E ifunknow
                E( it1, it2 ) = -2;
                E( it2, it1 ) = -2;

                if (!kvldParameters.geometry || consistent( F1[ a1 ], F1[ a2 ], F2[ b1 ], F2[ b2 ] ) < distance_thres )
                {
                  VLD vld1( Chaine1, F1[ a1 ], F1[ a2 ] );
                  VLD vld2( Chaine2, F2[ b1 ], F2[ b2 ] );
                  //vld1.test();
                  double error = vld1.difference( vld2 );
                  //cout<<endl<<it1<<" "<<it2<<" "<<dist1(a1,a2)<<" "<< dist2(b1,b2)<<" "<<error<<endl;
                  if (error < juge )
                  {
                    E( it1, it2 ) = ( float ) error;
                    E( it2, it1 ) = ( float ) error;
                    //cout<<E(it2,it1)<<endl;
                  }
                }
              }
              if (E( it1, it2 ) >= 0 )
              {
                result[ it1 ] += 1;
                result[ it2 ] += 1;
                scoretable[ it1 ] += double( E( it1, it2 ) );
                scoretable[ it2 ] += double( E( it1, it2 ) );
                if (result[ it1 ] >= max_connection )
                  break;
              }
            }
          }
      }
    }

    //========substep 2: remove false matches by K gvld-consistency criteria ============//
    for (size_t it = 0; it < size; it++ )
    {
      if (valide[ it ] && result[ it ] < kvldParameters.K )
      {
        valide[ it ] = false;
        change = true;
      }
    }
    //========substep 3: remove multiple matches to a same point by keeping the one with the best average gvld-consistency score ============//
    if (uniqueMatch )
      for (size_t it1 = 0; it1 < size - 1; it1++ )
        if (valide[ it1 ]) {
          size_t a1 = matches[ it1 ].first;
          size_t b1 = matches[ it1 ].second;

          for (size_t it2 = it1 + 1; it2 < size; it2++ )
            if (valide[ it2 ] )
            {
              size_t a2 = matches[ it2 ].first;
              size_t b2 = matches[ it2 ].second;

              if (a1 == a2 || b1 == b2
                  || ( F1[ a1 ].x() == F1[ a2 ].x() && F1[ a1 ].y() == F1[ a2 ].y() &&
                     ( F2[ b1 ].x() != F2[ b2 ].x() || F2[ b1 ].y() != F2[ b2 ].y() ) )
                  || ( ( F1[ a1 ].x() != F1[ a2 ].x() || F1[ a1 ].y() != F1[ a2 ].y() ) &&
                         F2[ b1 ].x() == F2[ b2 ].x() && F2[ b1 ].y() == F2[ b2 ].y() ) )
              {
                //cardinal comparison
                if (result[ it1 ] > result[ it2 ] )
                {
                  valide[ it2 ] = false;
                  change = true;
                }
                else if (result[ it1 ] < result[ it2 ] )
                {
                  valide[ it1 ] = false;
                  change = true;
                }
                else if (result[ it1 ] == result[ it2 ] )
                {
                  //score comparison
                  if (scoretable[ it1 ] > scoretable[ it2 ] )
                  {
                    valide[ it1 ] = false;
                    change = true;
                  }
                  else if (scoretable[ it1 ] < scoretable[ it2 ] )
                  {
                    valide[ it2 ] = false;
                    change = true;
                  }
                }
              }
            }
        }
    //========substep 4: ifgeometric verification is set, re-score matches by geometric-consistency, and remove poorly scored ones ============================//
    if (uniqueMatch && kvldParameters.geometry )
    {
      for (size_t i = 0; i < size; i++ )
        scoretable[ i ]=0;

      std::vector< bool > switching;
      for (size_t i = 0; i < size; i++ )
        switching.push_back( false );

      for (size_t it1 = 0; it1 < size; it1++ )
      {
        if (valide[ it1 ] )
        {
          size_t a1 = matches[ it1 ].first, b1 = matches[ it1 ].second;
          float index = 0.0f;
          int good_index = 0;
          for (size_t it2 = 0; it2 < size; it2++ )
          {
            if (it1 != it2 && valide[ it2 ] )
            {
              size_t a2 = matches[ it2 ].first;
              size_t b2 = matches[ it2 ].second;

              bool bOk = false;
              if (bPrecomputedDist )
                bOk = ( dist1( a1, a2 ) > min_dist && dist2( b1, b2 ) > min_dist &&
                      ( dist1( a1, a2 ) < range1   || dist2( b1, b2 ) < range2 ) );
              else
                bOk = ( point_distance( F1[ a1 ], F1[ a2 ] ) > min_dist && point_distance( F2[ b1 ], F2[ b2 ] ) > min_dist &&
                      ( point_distance( F1[ a1 ], F1[ a2 ] ) < range1   || point_distance( F2[ b1 ], F2[ b2 ] ) < range2 ) );
              if (bOk )
              {
                float d = consistent( F1[ a1 ], F1[ a2 ], F2[ b1 ], F2[ b2 ] );
                scoretable[ it1 ] += d;
                index += 1;
                if (d < distance_thres )
                  good_index++;
              }
            }
          }
          scoretable[ it1 ] /= index;
          if (good_index < 0.3f * float( index ) && scoretable[ it1 ] > 1.2 )
          {
            switching[ it1 ] = true;
            change = true;
          }
        }
      }
      for (size_t it1 = 0; it1 < size; it1++ )
        if (switching[ it1 ] )
          valide[ it1 ] = false;
    }
  }
  //=============== generating output list ===================//
  for (size_t it = 0; it < size; it++ )
    if (valide[ it ] )
    {
      matchesFiltered.push_back( matches[ it ] );
      score.push_back( scoretable[ it ] );
    }
  return float( matchesFiltered.size() ) / matches.size();
}<|MERGE_RESOLUTION|>--- conflicted
+++ resolved
@@ -1,29 +1,3 @@
-<<<<<<< HEAD
-/** @Main KVLD algorithm implementation
- ** @Containing scale image pyramid, VLD structure and KVLD algorithm
- ** @author Zhe Liu
- **/
-
-/*
-Copyright (C) 2011-12 Zhe Liu and Pierre Moulon.
-All rights reserved.
-
-This file is part of the KVLD library and is made available under
-the terms of the BSD license ( see the COPYING file).
-*/
-
-#include "kvld.h"
-
-#include "algorithm.h"
-
-#include "openMVG/image/image.hpp"
-
-#include <functional>
-#include <numeric>
-
-
-using namespace std;
-=======
 // This file is part of OpenMVG, an Open Multiple View Geometry C++ library.
 
 //Copyright (C) 2011-12 Zhe Liu and Pierre Moulon.
@@ -40,7 +14,6 @@
 #include <cmath>
 #include <fstream>
 
->>>>>>> 646a8621
 using namespace openMVG;
 using namespace openMVG::image;
 
