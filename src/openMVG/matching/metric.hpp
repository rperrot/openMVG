// This file is part of OpenMVG, an Open Multiple View Geometry C++ library.

// Copyright (c) 2012, 2013 Pierre MOULON.

// This Source Code Form is subject to the terms of the Mozilla Public
// License, v. 2.0. If a copy of the MPL was not distributed with this
// file, You can obtain one at http://mozilla.org/MPL/2.0/.

#ifndef OPENMVG_MATCHING_METRIC_HPP
#define OPENMVG_MATCHING_METRIC_HPP

#include "openMVG/matching/metric_avx2.hpp"
#include "openMVG/matching/metric_hamming.hpp"
#include "openMVG/numeric/accumulator_trait.hpp"
<<<<<<< HEAD


#include <cstddef>
#include <iostream>
=======
#include <cstdint>
>>>>>>> 646a8621

namespace openMVG {
namespace matching {

/// Squared Euclidean distance functor
template<class T>
struct L2
{
  using ElementType = T;
<<<<<<< HEAD
  using ResultType = typename Accumulator<T>::Type;
=======
  using ResultType = typename Accumulator<ElementType>::Type;
>>>>>>> 646a8621

  template <typename Iterator1, typename Iterator2>
  inline ResultType operator()(Iterator1 a, Iterator2 b, size_t size) const
  {
    ResultType result = ResultType();
    ResultType diff0, diff1, diff2, diff3;
    Iterator1 last = a + size;
    Iterator1 lastgroup = last - 3;

    // Process 4 items for each loop for efficiency.
    while (a < lastgroup) {
      diff0 = a[0] - b[0];
      diff1 = a[1] - b[1];
      diff2 = a[2] - b[2];
      diff3 = a[3] - b[3];
      result += diff0 * diff0 + diff1 * diff1 + diff2 * diff2 + diff3 * diff3;
      a += 4;
      b += 4;
    }
    // Process last 0-3 elements.  Not needed for standard vector lengths.
    while (a < last) {
      diff0 = *a++ - *b++;
      result += diff0 * diff0;
    }
    return result;
  }
};

// Template specialization for the uint8_t type
template<>
struct L2<uint8_t>
{
<<<<<<< HEAD
  using ElementType = T;
  using ResultType = typename Accumulator<T>::Type;
=======
  using ElementType = uint8_t;
  using ResultType = int;
>>>>>>> 646a8621

  template <typename Iterator1, typename Iterator2>
  inline ResultType operator()(Iterator1 a, Iterator2 b, size_t size) const
  {
    #ifdef OPENMVG_USE_AVX2
    if (size == 128)
    {
      return L2_AVX2(a, b, size);
    }
    #endif

    ResultType result = ResultType();
    ResultType diff0, diff1, diff2, diff3;
    Iterator1 last = a + size;
    Iterator1 lastgroup = last - 3;

    // Process 4 items for each loop for efficiency.
    while (a < lastgroup) {
      diff0 = a[0] - b[0];
      diff1 = a[1] - b[1];
      diff2 = a[2] - b[2];
      diff3 = a[3] - b[3];
      result += diff0 * diff0 + diff1 * diff1 + diff2 * diff2 + diff3 * diff3;
      a += 4;
      b += 4;
    }
    // Process last 0-3 elements.  Not needed for standard vector lengths.
    while (a < last) {
      diff0 = *a++ - *b++;
      result += diff0 * diff0;
    }
    return result;
  }
};

// Template specialization for the float type
template<>
struct L2<float>
{
  using ElementType = float;
<<<<<<< HEAD
  using ResultType = Accumulator<float>::Type;
=======
  using ResultType = typename Accumulator<ElementType>::Type;
>>>>>>> 646a8621

  template <typename Iterator1, typename Iterator2>
  inline ResultType operator()(Iterator1 a, Iterator2 b, size_t size) const
  {
    #ifdef OPENMVG_USE_AVX2
    if (size == 128)
    {
      return L2_AVX2(a, b, size);
    }
    #endif

    ResultType result = ResultType();
    ResultType diff0, diff1, diff2, diff3;
    Iterator1 last = a + size;
    Iterator1 lastgroup = last - 3;

    // Process 4 items for each loop for efficiency.
    while (a < lastgroup) {
      diff0 = a[0] - b[0];
      diff1 = a[1] - b[1];
      diff2 = a[2] - b[2];
      diff3 = a[3] - b[3];
      result += diff0 * diff0 + diff1 * diff1 + diff2 * diff2 + diff3 * diff3;
      a += 4;
      b += 4;
    }
    // Process last 0-3 elements.  Not needed for standard vector lengths.
    while (a < last) {
      diff0 = *a++ - *b++;
      result += diff0 * diff0;
    }
    return result;
  }
};

}  // namespace matching
}  // namespace openMVG

#endif // OPENMVG_MATCHING_METRIC_HPP<|MERGE_RESOLUTION|>--- conflicted
+++ resolved
@@ -12,14 +12,7 @@
 #include "openMVG/matching/metric_avx2.hpp"
 #include "openMVG/matching/metric_hamming.hpp"
 #include "openMVG/numeric/accumulator_trait.hpp"
-<<<<<<< HEAD
-
-
-#include <cstddef>
-#include <iostream>
-=======
 #include <cstdint>
->>>>>>> 646a8621
 
 namespace openMVG {
 namespace matching {
@@ -29,11 +22,7 @@
 struct L2
 {
   using ElementType = T;
-<<<<<<< HEAD
-  using ResultType = typename Accumulator<T>::Type;
-=======
   using ResultType = typename Accumulator<ElementType>::Type;
->>>>>>> 646a8621
 
   template <typename Iterator1, typename Iterator2>
   inline ResultType operator()(Iterator1 a, Iterator2 b, size_t size) const
@@ -66,13 +55,8 @@
 template<>
 struct L2<uint8_t>
 {
-<<<<<<< HEAD
-  using ElementType = T;
-  using ResultType = typename Accumulator<T>::Type;
-=======
   using ElementType = uint8_t;
   using ResultType = int;
->>>>>>> 646a8621
 
   template <typename Iterator1, typename Iterator2>
   inline ResultType operator()(Iterator1 a, Iterator2 b, size_t size) const
@@ -113,11 +97,7 @@
 struct L2<float>
 {
   using ElementType = float;
-<<<<<<< HEAD
-  using ResultType = Accumulator<float>::Type;
-=======
   using ResultType = typename Accumulator<ElementType>::Type;
->>>>>>> 646a8621
 
   template <typename Iterator1, typename Iterator2>
   inline ResultType operator()(Iterator1 a, Iterator2 b, size_t size) const
