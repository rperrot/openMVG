--- conflicted
+++ resolved
@@ -9,13 +9,6 @@
 #ifndef OPENMVG_MATCHING_MATCHER_KDTREE_FLANN_HPP
 #define OPENMVG_MATCHING_MATCHER_KDTREE_FLANN_HPP
 
-<<<<<<< HEAD
-#include "openMVG/matching/matching_interface.hpp"
-
-#include <flann/flann.hpp>
-
-=======
->>>>>>> 646a8621
 #include <memory>
 #include <vector>
 
@@ -45,15 +38,7 @@
 
   ArrayMatcher_Kdtree_Flann() = default;
 
-<<<<<<< HEAD
-  virtual ~ArrayMatcher_Kdtree_Flann()
-  {
-    datasetM_.reset();
-    index_.reset();
-  }
-=======
   virtual ~ArrayMatcher_Kdtree_Flann() = default;
->>>>>>> 646a8621
 
   /**
    * Build the matching structure
@@ -106,12 +91,8 @@
     DistanceType * distance
   ) override
   {
-<<<<<<< HEAD
-    if (index_.get() != nullptr)  {
-=======
     if (index_.get() != nullptr)
     {
->>>>>>> 646a8621
       int * indicePTR = indice;
       DistanceType * distancePTR = distance;
       flann::Matrix<Scalar> queries((Scalar*)query, 1, dimension_);
@@ -147,12 +128,8 @@
     size_t NN
   ) override
   {
-<<<<<<< HEAD
-    if (index_.get() != nullptr && NN <= datasetM_->rows)  {
-=======
     if (index_.get() != nullptr && NN <= datasetM_->rows)
     {
->>>>>>> 646a8621
       std::vector<DistanceType> vec_distances(nbQuery * NN);
       DistanceType * distancePTR = &(vec_distances[0]);
       flann::Matrix<DistanceType> dists(distancePTR, nbQuery, NN);
