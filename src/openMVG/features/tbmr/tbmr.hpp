--- conflicted
+++ resolved
@@ -1,66 +1,3 @@
-<<<<<<< HEAD
-// Copyright (c) 2014-2016 Yongchao Xu, Pascal Monasse, Thierry Géraud, Laurent Najman
-// Copyright (c) 2016 Pierre Moulon.
-
-// This Source Code Form is subject to the terms of the Mozilla Public
-// License, v. 2.0. If a copy of the MPL was not distributed with this
-// file, You can obtain one at http://mozilla.org/MPL/2.0/.
-
-// Implements [1]: the *Tree-based Morse Regions* (TBMR) local
-// feature detector.
-// This detector extracts as features the connected components of the level 
-// sets of the input intensity image. Among all such regions, the ones that
-// are maximally topological equivalent to the critical regions (based on 
-// Morse theory) are selected.
-// TBMRs are affine co-variant, as well as largely co-variant to generic
-// diffeomorphic transformations, and truly invariant to affine contrast 
-// changes.
-
-//------------------
-//-- Bibliography --
-//------------------
-//- [1] "Tree-Based Morse Regions: A Topological Approach to Local Feature Detection"
-//- Authors: Yongchao Xu, Pascal Monasse, Thierry Géraud, Laurent Najman
-//- Date: 2014
-//- IEEE Transactions on Image Processing, Institute of Electrical and Electronics Engineers (IEEE)
-
-#ifndef OPENMVG_FEATURES_TBMR_TBMR_HPP
-#define OPENMVG_FEATURES_TBMR_TBMR_HPP
-
-#include "openMVG/features/feature.hpp"
-#include "openMVG/image/image_container.hpp"
-
-namespace openMVG
-{
-namespace features
-{
-namespace tbmr
-{
-  /**
-  * @brief Extract the TBMR (Tree-Based Morse Regions) of an image
-  * @param[in] ima Preceding direction
-  * @param[out] features detected TBMR as affine features
-  * @param[in] cmp considered pixel ordering
-  * @param[in] minimumSize minimum area of a region to be detected (i.e. 30 pixels)
-  * @param[in] maximumRelativeSize minimum area of a region to be detected relative to image area
-  * @param cmp ordering (std::less => BRIGHT features; or std::greater => DARK features)
-  */
-  template <typename Ordering = std::less<unsigned char> >
-  void Extract_tbmr
-  (
-    const image::Image<unsigned char> & ima,
-    std::vector<features::AffinePointFeature> & features,
-    Ordering cmp = Ordering(),
-    const unsigned int minimumSize = 30,
-    const double maximumRelativeSize = 0.01
-  );
-
-} // namespace tbmr
-} // namespace features
-} // namespace openMVG
-
-#endif // OPENMVG_FEATURES_TBMR_TBMR_HPP
-=======
 // This file is part of OpenMVG, an Open Multiple View Geometry C++ library.
 
 // Copyright (c) 2014-2016 Yongchao Xu, Pascal Monasse, Thierry Géraud, Laurent Najman
@@ -126,5 +63,4 @@
 } // namespace features
 } // namespace openMVG
 
-#endif // OPENMVG_FEATURES_TBMR_TBMR_HPP
->>>>>>> 646a8621
+#endif // OPENMVG_FEATURES_TBMR_TBMR_HPP