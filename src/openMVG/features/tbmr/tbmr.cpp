--- conflicted
+++ resolved
@@ -1,4 +1,5 @@
-<<<<<<< HEAD
+// This file is part of OpenMVG, an Open Multiple View Geometry C++ library.
+
 // Copyright (c) 2014-2016 Yongchao Xu, Pascal Monasse, Thierry Géraud, Laurent Najman
 // Copyright (c) 2016 Pierre Moulon.
 
@@ -7,6 +8,10 @@
 // file, You can obtain one at http://mozilla.org/MPL/2.0/.
 
 #include "openMVG/features/tbmr/tbmr.hpp"
+#include "openMVG/features/feature.hpp"
+#include "openMVG/image/image_container.hpp"
+
+#include <numeric>
 
 namespace openMVG
 {
@@ -39,7 +44,10 @@
     const unsigned int pixel_count = input.Width()*input.Height();
     std::vector<unsigned int> v(pixel_count);
     std::iota(v.begin(), v.end(), 0);
-    std::sort(v.begin(), v.begin() + pixel_count, [&input, cmp](unsigned int x, unsigned int y) { return cmp(input[x], input[y]); });
+    std::sort(v.begin(), v.begin() + pixel_count,
+      [&input, cmp](unsigned int x, unsigned int y)
+      { return cmp(input[x], input[y]); }
+    );
     return v;
   }
 
@@ -48,7 +56,7 @@
   (
   )
   {
-    return std::vector<Vec2i>{ { 0,-1 }, {0,1}, {-1, 0}, {1,0} };
+    return { { 0,-1 }, {0,1}, {-1, 0}, {1,0} };
   }
 
   //for incremental computation of region information
@@ -133,7 +141,7 @@
     std::vector<attribute> imaAttribute(ima.Width() * ima.Height());
     image::Image<unsigned int> zpar(ima.Width(), ima.Height());
 
-    const std::vector<Vec2i> offsets = wrt_delta_index();
+    const std::vector<Vec2i> offsets(wrt_delta_index());
 
     for (int i = S.size()-1; i >= 0; --i)
     {
@@ -272,310 +280,6 @@
       const double i11 = imaAttribute[p].sum_xy - imaAttribute[p].area*x*y;
       const double n = i20*i02 - i11*i11;
 
-      if(n != 0)
-      {
-        const double a = i02/n * (imaAttribute[p].area-1)/4;
-        const double b = -i11/n * (imaAttribute[p].area-1)/4;
-        const double c = i20/n * (imaAttribute[p].area-1)/4;
-
-        const features::AffinePointFeature affineFP (x, y, a, b, c);
-
-        // Check feature validity	(avoid tiny and thick ellipses)
-        const double lMin = std::min(affineFP.l1(), affineFP.l2());
-        if (lMin < 1.5)
-          continue;
-        // TODO: delete the one that collide with the border !!
-        features.emplace_back(affineFP);
-      }
-    }
-  }
-
-} // namespace tbmr
-} // namespace features
-} // namespace openMVG
-=======
-// This file is part of OpenMVG, an Open Multiple View Geometry C++ library.
-
-// Copyright (c) 2014-2016 Yongchao Xu, Pascal Monasse, Thierry Géraud, Laurent Najman
-// Copyright (c) 2016 Pierre Moulon.
-
-// This Source Code Form is subject to the terms of the Mozilla Public
-// License, v. 2.0. If a copy of the MPL was not distributed with this
-// file, You can obtain one at http://mozilla.org/MPL/2.0/.
-
-#include "openMVG/features/tbmr/tbmr.hpp"
-#include "openMVG/features/feature.hpp"
-#include "openMVG/image/image_container.hpp"
-
-#include <numeric>
-
-namespace openMVG
-{
-namespace features
-{
-namespace tbmr
-{
-  namespace internal
-  {
-    static
-    inline
-    unsigned int
-    zfindroot(image::Image<unsigned int>& parent, unsigned int p)
-    {
-      if (parent[p] == p)
-        return p;
-      else
-        return parent[p] = zfindroot(parent, parent[p]);
-    }
-  }
-
-  template <typename I, typename BinaryFunction = std::less<I> >
-  std::vector<unsigned int>
-  pixel_indexes_ordering
-  (
-    const image::Image<I>& input,
-    BinaryFunction cmp = BinaryFunction ()
-  )
-  {
-    const unsigned int pixel_count = input.Width()*input.Height();
-    std::vector<unsigned int> v(pixel_count);
-    std::iota(v.begin(), v.end(), 0);
-    std::sort(v.begin(), v.begin() + pixel_count,
-      [&input, cmp](unsigned int x, unsigned int y)
-      { return cmp(input[x], input[y]); }
-    );
-    return v;
-  }
-
-  std::vector<Vec2i>
-  wrt_delta_index
-  (
-  )
-  {
-    return { { 0,-1 }, {0,1}, {-1, 0}, {1,0} };
-  }
-
-  //for incremental computation of region information
-  struct attribute{
-    unsigned int area = 0;
-    double sum_x = 0;
-    double sum_y = 0;
-    double sum_xy = 0;
-    double sum_xx = 0;
-    double sum_yy = 0;
-
-    attribute& operator += (const attribute & rhs)
-    {
-      area   += rhs.area;
-      sum_x  += rhs.sum_x;
-      sum_xx += rhs.sum_xx;
-      sum_xy += rhs.sum_xy;
-      sum_y  += rhs.sum_y;
-      sum_yy += rhs.sum_yy;
-      return *this;
-    }
-
-    void init
-    (
-      unsigned int area,
-      double x,
-      double y
-    )
-    {
-      this->area = area;
-      sum_x = x;
-      sum_y = y;
-      sum_xy = x * y;
-      sum_xx = x * x;
-      sum_yy = y * y;
-     }
-  };
-
-  // Template instantiation for WHITE features
-  template
-  void Extract_tbmr
-  (
-    const image::Image<unsigned char> & ima,
-    std::vector<features::AffinePointFeature> & features,
-    std::less<unsigned char> cmp,
-    const unsigned int minimumSize,
-    const double maximumRelativeSize
-  );
-
-  // Template instantiation for DARK features
-  template
-  void Extract_tbmr
-  (
-    const image::Image<unsigned char> & ima,
-    std::vector<features::AffinePointFeature> & features,
-    std::greater<unsigned char> cmp,
-    const unsigned int minimumSize,
-    const double maximumRelativeSize
-  );
-
-  template <typename Ordering>
-  void Extract_tbmr
-  (
-    const image::Image<unsigned char> & ima,
-    std::vector<features::AffinePointFeature> & features,
-    Ordering cmp,
-    const unsigned int minimumSize,
-    const double maximumRelativeSize
-  )
-  {
-    //construct the Max/Min-tree based on union-find [Berger 2007 ICIP] + rank
-    //and compute incrementally the moments information during tree construction
-    //--------------------------------------------------------------------------
-
-    //sort the pixels in the order defined by cmp
-    const std::vector<unsigned int> S = pixel_indexes_ordering(ima, cmp);
-
-    std::vector<unsigned int> parent(ima.Width() * ima.Height());
-    std::vector<unsigned int> root(ima.Width() * ima.Height());
-    std::vector<unsigned int> rank(ima.Width() * ima.Height(), 0);
-    std::vector<bool> dejaVu(ima.Width() * ima.Height(), false);
-    std::vector<attribute> imaAttribute(ima.Width() * ima.Height());
-    image::Image<unsigned int> zpar(ima.Width(), ima.Height());
-
-    const std::vector<Vec2i> offsets(wrt_delta_index());
-
-    for (int i = S.size()-1; i >= 0; --i)
-    {
-      const unsigned int p = S[i];
-      // make set
-      {
-        parent[p] = p;
-        zpar[p] = p;
-        root[p] = p;
-        dejaVu[p] = true;
-        imaAttribute[p].init(1, p % ima.Width(), p/ima.Width());
-      }
-
-      unsigned int x = p; // zpar of p
-      for (unsigned int k = 0; k < offsets.size(); ++k)
-      {
-        const Vec2i point_p (p % ima.Width(), p / ima.Width());
-        const Vec2i point_q = point_p + offsets[k];
-        const unsigned int q = point_q[1] * ima.Width() + point_q[0];
-        if (ima.Contains(point_q[1],point_q[0]) && dejaVu[q])
-        {
-          const unsigned int r = internal::zfindroot(zpar, q);
-          if (r != x)
-          { // make union
-            parent[root[r]] = p;
-            //accumulate information
-            imaAttribute[p] += imaAttribute[root[r]];
-
-            if (rank[x] < rank[r])
-            {
-              //we merge p to r
-              zpar[x] = r;
-              root[r] = p;
-              x = r;
-            } else
-            if (rank[r] < rank[p])
-            {
-              // merge r to p
-              zpar[r] = p;
-            } else
-            {
-              // same height
-              zpar[r] = p;
-              rank[p] += 1;
-            }
-          }
-        }
-      }
-    }
-    //end of Min/Max-tree construction
-    //--------------------------------------------------------------------------
-
-    // canonization
-    for (unsigned int p: S)
-    {
-      const unsigned int q = parent[p];
-      if (ima[parent[q]] == ima[q])
-        parent[p] = parent[q];
-    }
-
-    //TBMRs extraction
-
-    /* small variant of the given algorithm in the paper. For each
-    critical node having more than one child, we check if the
-    largest region containing this node without any change of
-    topology is above its parent, if not, discard this critical
-    node */
-
-    /* note also that we do not select the critical nodes themselves
-     * as final TBMRs */
-
-    //--------------------------------------------------------------------------
-    std::vector<unsigned int> numSons(ima.Width() * ima.Height(), 0);
-    std::vector<unsigned int> vecNodes(imaAttribute[S[0]].area);
-    unsigned int numNodes = 0;
-
-    //leaf to root propagation to select the canonized nodes
-    for (int i = S.size()-1; i >= 0; --i)
-    {
-      const unsigned int p = S[i];
-      if (parent[p] == p || ima[p] != ima[parent[p]]) {
-        vecNodes[numNodes++] = p;
-        if (imaAttribute[p].area >= minimumSize)
-          ++numSons[parent[p]];
-      }
-    }
-
-    std::vector<bool> isSeen(ima.Width() * ima.Height(), false);
-
-    //parent of critical leaf node
-    std::vector<bool> isParentofLeaf(ima.Width() * ima.Height(), false);
-    for (int i = 0; i < vecNodes.size(); ++i)
-    {
-      const unsigned int p = vecNodes[i];
-      if (numSons[p] == 0 && numSons[parent[p]] == 1)
-        isParentofLeaf[parent[p]] = true;
-    }
-
-    const unsigned int maxArea = maximumRelativeSize * S.size();
-    unsigned int numTbmrs = 0;
-
-    std::vector<unsigned int> vecTbmrs(numNodes);
-    for (const unsigned p : vecNodes)
-    {
-      if (numSons[p] == 1 && !isSeen[p] && imaAttribute[p].area <= maxArea)
-      {
-        unsigned int num_ancestors = 0;
-        unsigned int pt = p;
-        unsigned int po = pt;
-        while (numSons[pt] == 1 && imaAttribute[pt].area <= maxArea)
-        {
-          isSeen[pt] = true;
-          ++num_ancestors;
-          po = pt;
-          pt = parent[pt];
-        }
-        if (!isParentofLeaf[p] || num_ancestors > 1)
-        {
-          vecTbmrs[numTbmrs++] = po;
-        }
-      }
-    }
-    //end of TBMRs extraction
-    //------------------------------------------------------------------------
-
-    //compute best fitting ellipses
-    //------------------------------------------------------------------------
-    for (unsigned int i = 0; i < numTbmrs; ++i)
-    {
-      const unsigned int p = vecTbmrs[i];
-      const double x = imaAttribute[p].sum_x / (double)imaAttribute[p].area;
-      const double y = imaAttribute[p].sum_y / (double)imaAttribute[p].area;
-
-      const double i20 = imaAttribute[p].sum_xx - imaAttribute[p].area*x*x;
-      const double i02 = imaAttribute[p].sum_yy - imaAttribute[p].area*y*y;
-      const double i11 = imaAttribute[p].sum_xy - imaAttribute[p].area*x*y;
-      const double n = i20*i02 - i11*i11;
-
       if (n != 0)
       {
         const double a = i02/n * (imaAttribute[p].area-1)/4;
@@ -596,5 +300,4 @@
 
 } // namespace tbmr
 } // namespace features
-} // namespace openMVG
->>>>>>> 646a8621
+} // namespace openMVG