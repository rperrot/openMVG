// This file is part of OpenMVG, an Open Multiple View Geometry C++ library.

// Copyright (c) 2015 Pierre MOULON.

// This Source Code Form is subject to the terms of the Mozilla Public
// License, v. 2.0. If a copy of the MPL was not distributed with this
// file, You can obtain one at http://mozilla.org/MPL/2.0/.

#ifndef OPENMVG_FEATURES_SIFT_OCTAVER_HPP
#define OPENMVG_FEATURES_SIFT_OCTAVER_HPP

<<<<<<< HEAD
#include "openMVG/image/image.hpp"
=======
namespace openMVG { namespace image { template <typename T> class Image; } }
>>>>>>> 646a8621

namespace openMVG{
namespace features{

template <typename OctaveT>
struct Octaver
{
  public:
  /**
  * @brief Octaver constructor
  * @param nb_octave Number of Octave
  * @param nb_slice Number of slice per octave
  */
  Octaver(const int nb_octave = 4, const int nb_slice = 3)
  :m_nb_octave(nb_octave), m_nb_slice(nb_slice)
  {};

  /**
  * @brief Set Initial image and update nb_octave if necessary
  * @param img Input image
  */
  virtual void SetImage(const image::Image<float> & img) = 0;

  /**
  * @brief Compute a full octave
  * @param[out] oct Computed octave
  * @retval true If an octave have been computed
  * @retval false if no octave have been computed (process ended)
  */
  virtual bool NextOctave(OctaveT & oct) = 0;

  /**
  * @brief Get number of slice in an octave
  */
  int NbSlice() const { return m_nb_slice;}

  /**
  * @brief Get number of octave computed
  * @note maybe less than specified in constructor because of input image size
  */
  int NbOctave() const {return m_nb_octave;}

protected:
  // Constant parameters
  int m_nb_octave;
  int m_nb_slice;
};

} // namespace features
} // namespace openMVG

#endif // OPENMVG_FEATURES_SIFT_OCTAVER_HPP<|MERGE_RESOLUTION|>--- conflicted
+++ resolved
@@ -9,11 +9,7 @@
 #ifndef OPENMVG_FEATURES_SIFT_OCTAVER_HPP
 #define OPENMVG_FEATURES_SIFT_OCTAVER_HPP
 
-<<<<<<< HEAD
-#include "openMVG/image/image.hpp"
-=======
 namespace openMVG { namespace image { template <typename T> class Image; } }
->>>>>>> 646a8621
 
 namespace openMVG{
 namespace features{
