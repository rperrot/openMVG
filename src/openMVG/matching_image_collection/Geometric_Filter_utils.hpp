// This file is part of OpenMVG, an Open Multiple View Geometry C++ library.

// Copyright (c) 2015 Pierre MOULON.

// This Source Code Form is subject to the terms of the Mozilla Public
// License, v. 2.0. If a copy of the MPL was not distributed with this
// file, You can obtain one at http://mozilla.org/MPL/2.0/.

#ifndef OPENMVG_MATCHING_IMAGE_COLLECTION_GEOMETRIC_FILTER_UTILS_HPP
#define OPENMVG_MATCHING_IMAGE_COLLECTION_GEOMETRIC_FILTER_UTILS_HPP

#include "openMVG/matching/indMatch.hpp"
<<<<<<< HEAD

namespace openMVG {

namespace sfm {
  struct Regions_Provider;
  struct Features_Provider;
} // namespace sfm 

=======
#include <openMVG/features/feature_container.hpp>
#include <openMVG/numeric/eigen_alias_definition.hpp>

namespace openMVG { namespace cameras { struct IntrinsicBase; } }
namespace openMVG { namespace sfm { struct Regions_Provider; } }
namespace openMVG { namespace sfm { struct Features_Provider; } }
namespace openMVG { namespace sfm { struct SfM_Data; } }
namespace openMVG { namespace sfm { struct View; } }

namespace openMVG {

>>>>>>> 646a8621
namespace matching_image_collection {

/**
* @brief Get "image perfect" features (un-distorted feature positions)
* @param[in] putativeMatches Selected corresponding features id (match)
* @param[in] cam_I Inth Camera interface
* @param[in] feature_I Inth view features
* @param[in] cam_J Jnth Camera interface
* @param[in] feature_J Jnth view features
* @param[out] x_I Pixel perfect features from the Inth image putativeMatches matches
* @param[out] x_J Pixel perfect features from the Jnth image putativeMatches matches
*/
void MatchesPointsToMat
(
  const matching::IndMatches & putativeMatches,
  const cameras::IntrinsicBase * cam_I,
  const features::PointFeatures & feature_I,
  const cameras::IntrinsicBase * cam_J,
  const features::PointFeatures & feature_J,
<<<<<<< HEAD
  MatT & x_I, MatT & x_J
)
{
  const size_t n = putativeMatches.size();
  x_I.resize(2, n);
  x_J.resize(2, n);
  using Scalar = typename MatT::Scalar; // Output matrix type

  for (size_t i=0; i < putativeMatches.size(); ++i)  {
    const features::PointFeature & pt_I = feature_I[putativeMatches[i].i_];
    const features::PointFeature & pt_J = feature_J[putativeMatches[i].j_];
    if (cam_I)
      x_I.col(i) = cam_I->get_ud_pixel(pt_I.coords().cast<Scalar>());
    else
      x_I.col(i) = pt_I.coords().cast<Scalar>();

    if (cam_J)
      x_J.col(i) = cam_J->get_ud_pixel(pt_J.coords().cast<Scalar>());
    else
      x_J.col(i) = pt_J.coords().cast<Scalar>();
  }
}
=======
  Mat & x_I,
  Mat & x_J
);
>>>>>>> 646a8621

/**
* @brief Get un-distorted feature positions for the pair pairIndex from the Regions_Provider interface
* @param[in] pairIndex Pair from which you need to extract the corresponding points
* @param[in] putativeMatches Matches of the 'pairIndex' pair
* @param[in] sfm_data SfM_Data scene container
* @param[in] regions_provider Interface that provides the features positions
* @param[out] x_I Pixel perfect features from the Inth image putativeMatches matches
* @param[out] x_J Pixel perfect features from the Jnth image putativeMatches matches
*/
void MatchesPairToMat
(
  const Pair pairIndex,
  const matching::IndMatches & putativeMatches,
  const sfm::SfM_Data * sfm_data,
  const std::shared_ptr<sfm::Regions_Provider> & regions_provider,
  Mat & x_I,
  Mat & x_J
);

/**
* @brief Get un-distorted feature positions for the pair pairIndex from the Features_Provider interface
* @param[in] pairIndex Pair from which you need to extract the corresponding points
* @param[in] putativeMatches Matches of the 'pairIndex' pair
* @param[in] sfm_data SfM_Data scene container
* @param[in] features_provider Interface that provides the features positions
* @param[out] x_I Pixel perfect features from the Inth image putativeMatches matches
* @param[out] x_J Pixel perfect features from the Jnth image putativeMatches matches
*/
void MatchesPairToMat
(
  const Pair pairIndex,
  const matching::IndMatches & putativeMatches,
  const sfm::SfM_Data * sfm_data,
  const std::shared_ptr<sfm::Features_Provider> & features_provider,
  Mat & x_I,
  Mat & x_J
);

} //namespace matching_image_collection
} // namespace openMVG

#endif // OPENMVG_MATCHING_IMAGE_COLLECTION_GEOMETRIC_FILTER_UTILS_HPP<|MERGE_RESOLUTION|>--- conflicted
+++ resolved
@@ -10,16 +10,6 @@
 #define OPENMVG_MATCHING_IMAGE_COLLECTION_GEOMETRIC_FILTER_UTILS_HPP
 
 #include "openMVG/matching/indMatch.hpp"
-<<<<<<< HEAD
-
-namespace openMVG {
-
-namespace sfm {
-  struct Regions_Provider;
-  struct Features_Provider;
-} // namespace sfm 
-
-=======
 #include <openMVG/features/feature_container.hpp>
 #include <openMVG/numeric/eigen_alias_definition.hpp>
 
@@ -31,7 +21,6 @@
 
 namespace openMVG {
 
->>>>>>> 646a8621
 namespace matching_image_collection {
 
 /**
@@ -51,34 +40,9 @@
   const features::PointFeatures & feature_I,
   const cameras::IntrinsicBase * cam_J,
   const features::PointFeatures & feature_J,
-<<<<<<< HEAD
-  MatT & x_I, MatT & x_J
-)
-{
-  const size_t n = putativeMatches.size();
-  x_I.resize(2, n);
-  x_J.resize(2, n);
-  using Scalar = typename MatT::Scalar; // Output matrix type
-
-  for (size_t i=0; i < putativeMatches.size(); ++i)  {
-    const features::PointFeature & pt_I = feature_I[putativeMatches[i].i_];
-    const features::PointFeature & pt_J = feature_J[putativeMatches[i].j_];
-    if (cam_I)
-      x_I.col(i) = cam_I->get_ud_pixel(pt_I.coords().cast<Scalar>());
-    else
-      x_I.col(i) = pt_I.coords().cast<Scalar>();
-
-    if (cam_J)
-      x_J.col(i) = cam_J->get_ud_pixel(pt_J.coords().cast<Scalar>());
-    else
-      x_J.col(i) = pt_J.coords().cast<Scalar>();
-  }
-}
-=======
   Mat & x_I,
   Mat & x_J
 );
->>>>>>> 646a8621
 
 /**
 * @brief Get un-distorted feature positions for the pair pairIndex from the Regions_Provider interface
