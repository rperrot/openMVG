--- conflicted
+++ resolved
@@ -29,13 +29,7 @@
 {
 }
 
-<<<<<<< HEAD
 void Matcher_Regions::Match(
-=======
-void Matcher_Regions::Match
-(
-  const sfm::SfM_Data & sfm_data,
->>>>>>> 392f01fc
   const std::shared_ptr<sfm::Regions_Provider> & regions_provider,
   const Pair_Set & pairs,
   PairWiseMatchesContainer & map_PutativesMatches,
@@ -55,20 +49,6 @@
   // Sort pairs according the first index to minimize the MatcherT build operations
   using Map_vectorT = std::map<IndexT, std::vector<IndexT>>;
   Map_vectorT map_Pairs;
-<<<<<<< HEAD
-  for (const auto & pair_idx : pairs)
-  {
-    map_Pairs[pair_idx.first].push_back(pair_idx.second);
-  }
-
-  // Perform matching between all the pairs
-  for (const auto & pairs : map_Pairs)
-  {
-    if (my_progress_bar->hasBeenCanceled())
-      continue;
-    const IndexT I = pairs.first;
-    const auto & indexToCompare = pairs.second;
-=======
   for (const auto & pair_it : pairs)
   {
     map_Pairs[pair_it.first].push_back(pair_it.second);
@@ -81,7 +61,6 @@
       continue;
     const IndexT I = pairs_it.first;
     const auto & indexToCompare = pairs_it.second;
->>>>>>> 392f01fc
 
     const std::shared_ptr<features::Regions> regionsI = regions_provider->get(I);
     if (regionsI->RegionCount() == 0)
