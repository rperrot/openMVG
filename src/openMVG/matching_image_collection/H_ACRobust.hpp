--- conflicted
+++ resolved
@@ -9,13 +9,10 @@
 #ifndef OPENMVG_MATCHING_IMAGE_COLLECTION_H_AC_ROBUST_HPP
 #define OPENMVG_MATCHING_IMAGE_COLLECTION_H_AC_ROBUST_HPP
 
-<<<<<<< HEAD
-=======
 #include <limits>
 #include <utility>
 #include <vector>
 
->>>>>>> 646a8621
 #include "openMVG/matching/indMatch.hpp"
 #include "openMVG/matching/indMatchDecoratorXY.hpp"
 #include "openMVG/matching_image_collection/Geometric_Filter_utils.hpp"
@@ -29,11 +26,7 @@
 
 namespace sfm {
   struct Regions_Provider;
-<<<<<<< HEAD
-} // namespace sfm 
-=======
 } // namespace sfm
->>>>>>> 646a8621
 
 namespace matching_image_collection {
 
@@ -117,10 +110,6 @@
     Eigen::Ref<Mat> m)
   {
     m.resize(2, vec_feats.size());
-<<<<<<< HEAD
-    using Scalar = typename MatT::Scalar; // Output matrix type
-=======
->>>>>>> 646a8621
 
     size_t i = 0;
     for (features::PointFeatures::const_iterator iter = vec_feats.begin();
@@ -208,8 +197,4 @@
 } // namespace matching_image_collection
 } // namespace openMVG
 
-<<<<<<< HEAD
-#endif // OPENMVG_MATCHING_IMAGE_COLLECTION_H_AC_ROBUST_HPP 
-=======
-#endif // OPENMVG_MATCHING_IMAGE_COLLECTION_H_AC_ROBUST_HPP
->>>>>>> 646a8621
+#endif // OPENMVG_MATCHING_IMAGE_COLLECTION_H_AC_ROBUST_HPP