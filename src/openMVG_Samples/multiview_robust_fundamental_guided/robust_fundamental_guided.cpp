--- conflicted
+++ resolved
@@ -123,11 +123,7 @@
     }
 
     //-- Fundamental robust estimation
-<<<<<<< HEAD
-    std::vector<size_t> vec_inliers;
-=======
     std::vector<uint32_t> vec_inliers;
->>>>>>> 646a8621
     using KernelType =
       ACKernelAdaptor<
         openMVG::fundamental::kernel::SevenPointSolver,
