--- conflicted
+++ resolved
@@ -180,11 +180,7 @@
       std::vector<uint32_t> vec_inliers;
 
       // Define the AContrario angular error adaptor
-<<<<<<< HEAD
-      using KernelType = 
-=======
       using KernelType =
->>>>>>> 646a8621
         openMVG::robust::ACKernelAdaptor_AngularRadianError<
           // Use the 8 point solver in order to estimate E
           openMVG::spherical_cam::EightPointRelativePoseSolver,
