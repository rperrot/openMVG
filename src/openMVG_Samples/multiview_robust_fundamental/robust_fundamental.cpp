--- conflicted
+++ resolved
@@ -119,13 +119,8 @@
     }
 
     //-- Fundamental robust estimation
-<<<<<<< HEAD
-    std::vector<size_t> vec_inliers;
-    using KernelType = 
-=======
     std::vector<uint32_t> vec_inliers;
     using KernelType =
->>>>>>> 646a8621
       ACKernelAdaptor<
         openMVG::fundamental::kernel::SevenPointSolver,
         openMVG::fundamental::kernel::SymmetricEpipolarDistanceError,
