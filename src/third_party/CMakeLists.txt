--- conflicted
+++ resolved
@@ -9,14 +9,11 @@
 if(UNIX)
   set(CMAKE_CXX_FLAGS "${CMAKE_CXX_FLAGS} -fPIC")
 endif(UNIX)
-<<<<<<< HEAD
-=======
 
 if (MSVC)
   # Disable warning about size_t conversions for all third_party libraries.
   add_compile_options(/wd4267)
 endif()
->>>>>>> 646a8621
 
 # Unit test library
 if (OpenMVG_BUILD_TESTS)
