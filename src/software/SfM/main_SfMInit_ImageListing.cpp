// Copyright (c) 2012, 2013, 2015 Pierre MOULON.

// This Source Code Form is subject to the terms of the Mozilla Public
// License, v. 2.0. If a copy of the MPL was not distributed with this
// file, You can obtain one at http://mozilla.org/MPL/2.0/.
#include "openMVG/exif/exif_IO_EasyExif.hpp"

#include "openMVG/exif/sensor_width_database/ParseDatabase.hpp"
#include "openMVG/exif/exif_IO_EasyExif.hpp"
#include "openMVG/geodesy/geodesy.hpp"

#include "openMVG/image/image.hpp"
#include "openMVG/stl/split.hpp"

#include "openMVG/sfm/sfm.hpp"

#include "third_party/cmdLine/cmdLine.h"
#include "third_party/stlplus3/filesystemSimplified/file_system.hpp"

#include <iostream>
#include <fstream>
#include <sstream>
#include <memory>
#include <string>
#include <vector>

using namespace openMVG;
using namespace openMVG::cameras;
using namespace openMVG::exif;
using namespace openMVG::geodesy;
using namespace openMVG::image;
using namespace openMVG::sfm;

/// Check that Kmatrix is a string like "f;0;ppx;0;f;ppy;0;0;1"
/// With f,ppx,ppy as valid numerical value
bool checkIntrinsicStringValidity(const std::string & Kmatrix, double & focal, double & ppx, double & ppy)
{
  std::vector<std::string> vec_str;
  stl::split(Kmatrix, ';', vec_str);
  if (vec_str.size() != 9)  {
    std::cerr << "\n Missing ';' character" << std::endl;
    return false;
  }
  // Check that all K matrix value are valid numbers
  for (size_t i = 0; i < vec_str.size(); ++i) {
    double readvalue = 0.0;
    std::stringstream ss;
    ss.str(vec_str[i]);
    if (! (ss >> readvalue) )  {
      std::cerr << "\n Used an invalid not a number character" << std::endl;
      return false;
    }
    if (i==0) focal = readvalue;
    if (i==2) ppx = readvalue;
    if (i==5) ppy = readvalue;
  }
  return true;
}

std::pair<bool, Vec3> checkGPS
(
  const std::string & filename,
  const int & GPS_to_XYZ_method
)
{
  std::pair<bool, Vec3> val(false, Vec3::Zero());
  std::unique_ptr<Exif_IO> exifReader(new Exif_IO_EasyExif);
  if (exifReader)
  {
    // Try to parse EXIF metada & check existence of EXIF data
    if ( exifReader->open( filename ) && exifReader->doesHaveExifInfo() )
    {
      // Check existence of GPS coordinates
      double latitude, longitude, altitude;
      if ( exifReader->GPSLatitude( &latitude ) &&
           exifReader->GPSLongitude( &longitude ) &&
           exifReader->GPSAltitude( &altitude ) )
      {
        // Add ECEF XYZ position to the GPS position array
        val.first = true;
        switch(GPS_to_XYZ_method)
        {
          case 0:
            val.second = lla_to_ecef( latitude, longitude, altitude );
            break;
          case 1:
            val.second = lla_to_utm( latitude, longitude, altitude );
            break;
          default:
            val.second = lla_to_ecef( latitude, longitude, altitude );
            break;
        }
      }
    }
  }
  return val;
}


/// Check string of prior weights
std::pair<bool, Vec3> checkPriorWeightsString
(
  const std::string &sWeights
)
{
  std::pair<bool, Vec3> val(true, Vec3::Zero());
  std::vector<std::string> vec_str;
  stl::split(sWeights, ';', vec_str);
  if (vec_str.size() != 3)
  {
    std::cerr << "\n Missing ';' character in prior weights" << std::endl;
    val.first = false;
  }
  // Check that all weight values are valid numbers
  for (size_t i = 0; i < vec_str.size(); ++i)
  {
    double readvalue = 0.0;
    std::stringstream ss;
    ss.str(vec_str[i]);
    if (! (ss >> readvalue) )  {
      std::cerr << "\n Used an invalid not a number character in local frame origin" << std::endl;
      val.first = false;
    }
    val.second[i] = readvalue;
  }
  return val;
}
//
// Create the description of an input image dataset for OpenMVG toolsuite
// - Export a SfM_Data file with View & Intrinsic data
//
int main(int argc, char **argv)
{
  CmdLine cmd;

  std::string sImageDir,
    sfileDatabase = "",
    sOutputDir = "",
    sKmatrix;
  std::string sPriorWeights;
  std::pair<bool, Vec3> prior_w_info(false, Vec3(1.0,1.0,1.0));

  int i_User_camera_model = PINHOLE_CAMERA_RADIAL3;

  bool b_Group_camera_model = true;

  int i_GPS_XYZ_method = 0;

  double focal_pixels = -1.0;

  cmd.add( make_option('i', sImageDir, "imageDirectory") );
  cmd.add( make_option('d', sfileDatabase, "sensorWidthDatabase") );
  cmd.add( make_option('o', sOutputDir, "outputDirectory") );
  cmd.add( make_option('f', focal_pixels, "focal") );
  cmd.add( make_option('k', sKmatrix, "intrinsics") );
  cmd.add( make_option('c', i_User_camera_model, "camera_model") );
  cmd.add( make_option('g', b_Group_camera_model, "group_camera_model") );
  cmd.add( make_switch('P', "use_pose_prior") );
<<<<<<< HEAD
  cmd.add( make_option('m', i_GPS_XYZ_method, "gps_to_xyz_method") );
=======
  cmd.add( make_option('W', sPriorWeights, "prior_weigths"));
>>>>>>> 87cc640a

  try {
      if (argc == 1) throw std::string("Invalid command line parameter.");
      cmd.process(argc, argv);
  } catch(const std::string& s) {
      std::cerr << "Usage: " << argv[0] << '\n'
      << "[-i|--imageDirectory]\n"
      << "[-d|--sensorWidthDatabase]\n"
      << "[-o|--outputDirectory]\n"
      << "[-f|--focal] (pixels)\n"
      << "[-k|--intrinsics] Kmatrix: \"f;0;ppx;0;f;ppy;0;0;1\"\n"
      << "[-c|--camera_model] Camera model type:\n"
      << "\t 1: Pinhole\n"
      << "\t 2: Pinhole radial 1\n"
      << "\t 3: Pinhole radial 3 (default)\n"
      << "\t 4: Pinhole brown 2\n"
      << "\t 5: Pinhole with a simple Fish-eye distortion\n"
      << "[-g|--group_camera_model]\n"
      << "\t 0-> each view have it's own camera intrinsic parameters,\n"
      << "\t 1-> (default) view can share some camera intrinsic parameters\n"
      << "\n"
      << "[-P|--use_pose_prior] Use pose prior if GPS EXIF pose is available"
<<<<<<< HEAD
      << "[-m|--gps_to_xyz_method] XZY Coordinate system:\n"
      << "\t 0: ECEF (default)\n"
      << "\t 1: UTM\n"
=======
      << "[-W|--prior_weigths] \"x;y;z;\" of weights for each dimension of the prior (default: 1.0)\n"
>>>>>>> 87cc640a
      << std::endl;

      std::cerr << s << std::endl;
      return EXIT_FAILURE;
  }

  std::cout << " You called : " <<std::endl
            << argv[0] << std::endl
            << "--imageDirectory " << sImageDir << std::endl
            << "--sensorWidthDatabase " << sfileDatabase << std::endl
            << "--outputDirectory " << sOutputDir << std::endl
            << "--focal " << focal_pixels << std::endl
            << "--intrinsics " << sKmatrix << std::endl
            << "--camera_model " << i_User_camera_model << std::endl
            << "--group_camera_model " << b_Group_camera_model << std::endl;

  // Expected properties for each image
  double width = -1, height = -1, focal = -1, ppx = -1,  ppy = -1;

  const EINTRINSIC e_User_camera_model = EINTRINSIC(i_User_camera_model);

  if ( !stlplus::folder_exists( sImageDir ) )
  {
    std::cerr << "\nThe input directory doesn't exist" << std::endl;
    return EXIT_FAILURE;
  }

  if (sOutputDir.empty())
  {
    std::cerr << "\nInvalid output directory" << std::endl;
    return EXIT_FAILURE;
  }

  if ( !stlplus::folder_exists( sOutputDir ) )
  {
    if ( !stlplus::folder_create( sOutputDir ))
    {
      std::cerr << "\nCannot create output directory" << std::endl;
      return EXIT_FAILURE;
    }
  }

  if (sKmatrix.size() > 0 &&
    !checkIntrinsicStringValidity(sKmatrix, focal, ppx, ppy) )
  {
    std::cerr << "\nInvalid K matrix input" << std::endl;
    return EXIT_FAILURE;
  }

  if (sKmatrix.size() > 0 && focal_pixels != -1.0)
  {
    std::cerr << "\nCannot combine -f and -k options" << std::endl;
    return EXIT_FAILURE;
  }

  std::vector<Datasheet> vec_database;
  if (!sfileDatabase.empty())
  {
    if ( !parseDatabase( sfileDatabase, vec_database ) )
    {
      std::cerr
       << "\nInvalid input database: " << sfileDatabase
       << ", please specify a valid file." << std::endl;
      return EXIT_FAILURE;
    }
  }

  // Check if prior weights are given
  if (cmd.used('P') && !sPriorWeights.empty())
  {
    prior_w_info = checkPriorWeightsString(sPriorWeights);
  }
  else if (cmd.used('P'))
  {
    prior_w_info.first = true;
  }

  std::vector<std::string> vec_image = stlplus::folder_files( sImageDir );
  std::sort(vec_image.begin(), vec_image.end());

  // Configure an empty scene with Views and their corresponding cameras
  SfM_Data sfm_data;
  sfm_data.s_root_path = sImageDir; // Setup main image root_path
  Views & views = sfm_data.views;
  Intrinsics & intrinsics = sfm_data.intrinsics;

  C_Progress_display my_progress_bar( vec_image.size(),
      std::cout, "\n- Image listing -\n" );
  std::ostringstream error_report_stream;
  for ( std::vector<std::string>::const_iterator iter_image = vec_image.begin();
    iter_image != vec_image.end();
    ++iter_image, ++my_progress_bar )
  {
    // Read meta data to fill camera parameter (w,h,focal,ppx,ppy) fields.
    width = height = ppx = ppy = focal = -1.0;

    const std::string sImageFilename = stlplus::create_filespec( sImageDir, *iter_image );
    const std::string sImFilenamePart = stlplus::filename_part(sImageFilename);

    // Test if the image format is supported:
    if (openMVG::image::GetFormat(sImageFilename.c_str()) == openMVG::image::Unknown)
    {
      error_report_stream
          << sImFilenamePart << ": Unkown image file format." << "\n";
      continue; // image cannot be opened
    }

    if(sImFilenamePart.find("mask.png") != std::string::npos
       || sImFilenamePart.find("_mask.png") != std::string::npos)
    {
      error_report_stream
          << sImFilenamePart << " is a mask image" << "\n";
      continue;
    }

    ImageHeader imgHeader;
    if (!openMVG::image::ReadImageHeader(sImageFilename.c_str(), &imgHeader))
      continue; // image cannot be read

    width = imgHeader.width;
    height = imgHeader.height;
    ppx = width / 2.0;
    ppy = height / 2.0;

    std::unique_ptr<Exif_IO> exifReader(new Exif_IO_EasyExif);
    exifReader->open( sImageFilename );

    const bool bHaveValidExifMetadata =
      exifReader->doesHaveExifInfo()
      && !exifReader->getModel().empty();

    // Consider the case where the focal is provided manually
    if ( !bHaveValidExifMetadata || focal_pixels != -1)
    {
      if (sKmatrix.size() > 0) // Known user calibration K matrix
      {
        if (!checkIntrinsicStringValidity(sKmatrix, focal, ppx, ppy))
          focal = -1.0;
      }
      else // User provided focal length value
        if (focal_pixels != -1 )
          focal = focal_pixels;
    }
    else // If image contains meta data
    {
      const std::string sCamModel = exifReader->getModel();

      // Handle case where focal length is equal to 0
      if (exifReader->getFocal() == 0.0f)
      {
        error_report_stream
          << stlplus::basename_part(sImageFilename) << ": Focal length is missing." << "\n";
        focal = -1.0;
      }
      else
      // Create the image entry in the list file
      {
        Datasheet datasheet;
        if ( getInfo( sCamModel, vec_database, datasheet ))
        {
          // The camera model was found in the database so we can compute it's approximated focal length
          const double ccdw = datasheet.sensorSize_;
          focal = std::max ( width, height ) * exifReader->getFocal() / ccdw;
        }
        else
        {
          error_report_stream
            << stlplus::basename_part(sImageFilename)
            << "\" model \"" << sCamModel << "\" doesn't exist in the database" << "\n"
            << "Please consider add your camera model and sensor width in the database." << "\n";
        }
      }
    }

    // Build intrinsic parameter related to the view
    std::shared_ptr<IntrinsicBase> intrinsic (NULL);

    if (focal > 0 && ppx > 0 && ppy > 0 && width > 0 && height > 0)
    {
      // Create the desired camera type
      switch(e_User_camera_model)
      {
        case PINHOLE_CAMERA:
          intrinsic = std::make_shared<Pinhole_Intrinsic>
            (width, height, focal, ppx, ppy);
        break;
        case PINHOLE_CAMERA_RADIAL1:
          intrinsic = std::make_shared<Pinhole_Intrinsic_Radial_K1>
            (width, height, focal, ppx, ppy, 0.0); // setup no distortion as initial guess
        break;
        case PINHOLE_CAMERA_RADIAL3:
          intrinsic = std::make_shared<Pinhole_Intrinsic_Radial_K3>
            (width, height, focal, ppx, ppy, 0.0, 0.0, 0.0);  // setup no distortion as initial guess
        break;
        case PINHOLE_CAMERA_BROWN:
          intrinsic =std::make_shared<Pinhole_Intrinsic_Brown_T2>
            (width, height, focal, ppx, ppy, 0.0, 0.0, 0.0, 0.0, 0.0); // setup no distortion as initial guess
        break;
        case PINHOLE_CAMERA_FISHEYE:
          intrinsic =std::make_shared<Pinhole_Intrinsic_Fisheye>
            (width, height, focal, ppx, ppy, 0.0, 0.0, 0.0, 0.0); // setup no distortion as initial guess
        break;
        default:
          std::cerr << "Error: unknown camera model: " << (int) e_User_camera_model << std::endl;
          return EXIT_FAILURE;
      }
    }

    // Build the view corresponding to the image
<<<<<<< HEAD
    std::pair<bool, Vec3> gps_info = checkGPS(sImageFilename,i_GPS_XYZ_method);
=======
    const std::pair<bool, Vec3> gps_info = checkGPS(sImageFilename);
>>>>>>> 87cc640a
    if (gps_info.first && cmd.used('P'))
    {
      ViewPriors v(*iter_image, views.size(), views.size(), views.size(), width, height);

      // Add intrinsic related to the image (if any)
      if (intrinsic == NULL)
      {
        //Since the view have invalid intrinsic data
        // (export the view, with an invalid intrinsic field value)
        v.id_intrinsic = UndefinedIndexT;
      }
      else
      {
        // Add the defined intrinsic to the sfm_container
        intrinsics[v.id_intrinsic] = intrinsic;
      }

      v.b_use_pose_center_ = true;
      v.pose_center_ = gps_info.second;
      // prior weights
      if (prior_w_info.first == true)
      {
        v.center_weight_ = prior_w_info.second;
      }

      // Add the view to the sfm_container
      views[v.id_view] = std::make_shared<ViewPriors>(v);
    }
    else
    {
      View v(*iter_image, views.size(), views.size(), views.size(), width, height);

      // Add intrinsic related to the image (if any)
      if (intrinsic == NULL)
      {
        //Since the view have invalid intrinsic data
        // (export the view, with an invalid intrinsic field value)
        v.id_intrinsic = UndefinedIndexT;
      }
      else
      {
        // Add the defined intrinsic to the sfm_container
        intrinsics[v.id_intrinsic] = intrinsic;
      }

      // Add the view to the sfm_container
      views[v.id_view] = std::make_shared<View>(v);
    }
  }

  // Display saved warning & error messages if any.
  if (!error_report_stream.str().empty())
  {
    std::cerr
      << "\nWarning & Error messages:" << std::endl
      << error_report_stream.str() << std::endl;
  }

  // Group camera that share common properties if desired (leads to more faster & stable BA).
  if (b_Group_camera_model)
  {
    GroupSharedIntrinsics(sfm_data);
  }

  // Store SfM_Data views & intrinsic data
  if (!Save(
    sfm_data,
    stlplus::create_filespec( sOutputDir, "sfm_data.json" ).c_str(),
    ESfM_Data(VIEWS|INTRINSICS)))
  {
    return EXIT_FAILURE;
  }

  std::cout << std::endl
    << "SfMInit_ImageListing report:\n"
    << "listed #File(s): " << vec_image.size() << "\n"
    << "usable #File(s) listed in sfm_data: " << sfm_data.GetViews().size() << "\n"
    << "usable #Intrinsic(s) listed in sfm_data: " << sfm_data.GetIntrinsics().size() << std::endl;

  return EXIT_SUCCESS;
}<|MERGE_RESOLUTION|>--- conflicted
+++ resolved
@@ -60,7 +60,7 @@
 std::pair<bool, Vec3> checkGPS
 (
   const std::string & filename,
-  const int & GPS_to_XYZ_method
+  const int & GPS_to_XYZ_method = 0
 )
 {
   std::pair<bool, Vec3> val(false, Vec3::Zero());
@@ -76,16 +76,14 @@
            exifReader->GPSLongitude( &longitude ) &&
            exifReader->GPSAltitude( &altitude ) )
       {
-        // Add ECEF XYZ position to the GPS position array
+        // Add ECEF or UTM XYZ position to the GPS position array
         val.first = true;
         switch(GPS_to_XYZ_method)
         {
-          case 0:
-            val.second = lla_to_ecef( latitude, longitude, altitude );
-            break;
           case 1:
             val.second = lla_to_utm( latitude, longitude, altitude );
             break;
+          case 0:
           default:
             val.second = lla_to_ecef( latitude, longitude, altitude );
             break;
@@ -137,9 +135,10 @@
     sfileDatabase = "",
     sOutputDir = "",
     sKmatrix;
+
   std::string sPriorWeights;
   std::pair<bool, Vec3> prior_w_info(false, Vec3(1.0,1.0,1.0));
-
+  
   int i_User_camera_model = PINHOLE_CAMERA_RADIAL3;
 
   bool b_Group_camera_model = true;
@@ -156,11 +155,8 @@
   cmd.add( make_option('c', i_User_camera_model, "camera_model") );
   cmd.add( make_option('g', b_Group_camera_model, "group_camera_model") );
   cmd.add( make_switch('P', "use_pose_prior") );
-<<<<<<< HEAD
+  cmd.add( make_option('W', sPriorWeights, "prior_weigths"));
   cmd.add( make_option('m', i_GPS_XYZ_method, "gps_to_xyz_method") );
-=======
-  cmd.add( make_option('W', sPriorWeights, "prior_weigths"));
->>>>>>> 87cc640a
 
   try {
       if (argc == 1) throw std::string("Invalid command line parameter.");
@@ -183,13 +179,10 @@
       << "\t 1-> (default) view can share some camera intrinsic parameters\n"
       << "\n"
       << "[-P|--use_pose_prior] Use pose prior if GPS EXIF pose is available"
-<<<<<<< HEAD
+      << "[-W|--prior_weigths] \"x;y;z;\" of weights for each dimension of the prior (default: 1.0)\n"
       << "[-m|--gps_to_xyz_method] XZY Coordinate system:\n"
       << "\t 0: ECEF (default)\n"
       << "\t 1: UTM\n"
-=======
-      << "[-W|--prior_weigths] \"x;y;z;\" of weights for each dimension of the prior (default: 1.0)\n"
->>>>>>> 87cc640a
       << std::endl;
 
       std::cerr << s << std::endl;
@@ -399,11 +392,7 @@
     }
 
     // Build the view corresponding to the image
-<<<<<<< HEAD
-    std::pair<bool, Vec3> gps_info = checkGPS(sImageFilename,i_GPS_XYZ_method);
-=======
-    const std::pair<bool, Vec3> gps_info = checkGPS(sImageFilename);
->>>>>>> 87cc640a
+    const std::pair<bool, Vec3> gps_info = checkGPS(sImageFilename,i_GPS_XYZ_method);
     if (gps_info.first && cmd.used('P'))
     {
       ViewPriors v(*iter_image, views.size(), views.size(), views.size(), width, height);
