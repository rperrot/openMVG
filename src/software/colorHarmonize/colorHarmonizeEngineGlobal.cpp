<<<<<<< HEAD

// Copyright (c) 2013, 2014 openMVG authors.

// This Source Code Form is subject to the terms of the Mozilla Public
// License, v. 2.0. If a copy of the MPL was not distributed with this
// file, You can obtain one at http://mozilla.org/MPL/2.0/.

#include "colorHarmonizeEngineGlobal.hpp"
#include "software/SfM/SfMIOHelper.hpp"

#include "openMVG/image/image.hpp"
//-- Feature matches
#include <openMVG/matching/indMatch.hpp>
#include "openMVG/matching/indMatch_utils.hpp"
#include "openMVG/stl/stl.hpp"

#include "openMVG/sfm/sfm.hpp"
#include "openMVG/graph/graph.hpp"

#include "third_party/stlplus3/filesystemSimplified/file_system.hpp"
#include "third_party/vectorGraphics/svgDrawer.hpp"

//-- Selection Methods
#include "openMVG/color_harmonization/selection_fullFrame.hpp"
#include "openMVG/color_harmonization/selection_matchedPoints.hpp"
#include "openMVG/color_harmonization/selection_VLDSegment.hpp"

//-- Color harmonization solver
#include "openMVG/color_harmonization/global_quantile_gain_offset_alignment.hpp"

#include "openMVG/system/timer.hpp"

#include "third_party/progress/progress.hpp"

#include <numeric>
#include <iomanip>
#include <iterator>
#include <algorithm>
#include <functional>
#include <sstream>


namespace openMVG{

using namespace lemon;
using namespace openMVG::image;
using namespace openMVG::matching;
using namespace openMVG::lInfinity;
using namespace openMVG::sfm;

using FeatureT = features::SIOPointFeature;
using featsT = std::vector< FeatureT >;

ColorHarmonizationEngineGlobal::ColorHarmonizationEngineGlobal(
  const string & sSfM_Data_Filename,
  const string & sMatchesPath,
  const std::string & sMatchesFile,
  const string & sOutDirectory,
  const int selectionMethod,
  const int imgRef):
  _selectionMethod( selectionMethod ),
  _imgRef( imgRef ),
  _sMatchesFile(sMatchesFile),
  _sSfM_Data_Path(sSfM_Data_Filename),
  _sMatchesPath(sMatchesPath),
  _sOutDirectory(sOutDirectory)
{
  if( !stlplus::folder_exists( sOutDirectory ) )
  {
    stlplus::folder_create( sOutDirectory );
  }
}

ColorHarmonizationEngineGlobal::~ColorHarmonizationEngineGlobal()
{
}

void pauseProcess()
{
  unsigned char i;
  cout << "\nPause : type key and press enter: ";
  std::cin >> i;
}


bool ColorHarmonizationEngineGlobal::Process()
{
  const std::string vec_selectionMethod[ 3 ] = { "fullFrame", "matchedPoints", "KVLD" };
  const std::string vec_harmonizeMethod[ 1 ] = { "quantifiedGainCompensation" };
  const int harmonizeMethod = 0;

  //-------------------
  // Load data
  //-------------------

  if( !ReadInputData() )
    return false;
  if( _map_Matches.size() == 0 )
  {
    cout << endl << "Matches file is empty" << endl;
    return false;
  }

  //-- Remove EG with poor support:

  for (matching::PairWiseMatches::iterator iter = _map_Matches.begin();
    iter != _map_Matches.end();
    ++iter)
  {
    if (iter->second.size() < 120)
    {
      _map_Matches.erase(iter);
      iter = _map_Matches.begin();
    }
  }

  {
    graph::indexedGraph putativeGraph(getPairs(_map_Matches));

    // Save the graph before cleaning:
    graph::exportToGraphvizData(
      stlplus::create_filespec(_sOutDirectory, "input_graph_poor_supportRemoved"),
      putativeGraph);
  }

  //-------------------
  // Keep the largest CC in the image graph
  //-------------------
  if (!CleanGraph())
  {
    std::cout << std::endl << "There is no largest CC in the graph" << std::endl;
    return false;
  }

  //-------------------
  //-- Color Harmonization
  //-------------------

  //Choose image reference
  if( _imgRef == -1 )
  {
    do
    {
      cout << "Choose your reference image:\n";
      for( size_t i = 0; i < _vec_fileNames.size(); ++i )
      {
        cout << "id: " << i << "\t" << _vec_fileNames[ i ] << endl;
      }
    }
    while (
      !( cin >> _imgRef )
      || _imgRef < 0
      || _imgRef >= static_cast<int>(_vec_fileNames.size()) );
  }

  //Choose selection method
  if( _selectionMethod == -1 )
  {
    cout << "Choose your selection method:\n"
      << "- FullFrame: 0\n"
      << "- Matched Points: 1\n"
      << "- VLD Segment: 2\n";
    while( ! ( cin >> _selectionMethod ) || _selectionMethod < 0 || _selectionMethod > 2 )
    {
      cout << _selectionMethod << " is not accepted.\nPlease use a valid method number.\n";
    }
  }

  //-------------------
  // Compute remaining camera node Id
  //-------------------

  std::map<size_t, size_t> map_cameraNodeToCameraIndex; // graph node Id to 0->Ncam
  std::map<size_t, size_t> map_cameraIndexTocameraNode; // 0->Ncam correspondance to graph node Id
  std::set<size_t> set_indeximage;
  for (size_t i = 0; i < _map_Matches.size(); ++i)
  {
    matching::PairWiseMatches::const_iterator iter = _map_Matches.begin();
    std::advance(iter, i);

    const size_t I = iter->first.first;
    const size_t J = iter->first.second;
    set_indeximage.insert(I);
    set_indeximage.insert(J);
  }

  for (std::set<size_t>::const_iterator iterSet = set_indeximage.begin();
    iterSet != set_indeximage.end(); ++iterSet)
  {
    map_cameraIndexTocameraNode[std::distance(set_indeximage.begin(), iterSet)] = *iterSet;
    map_cameraNodeToCameraIndex[*iterSet] = std::distance(set_indeximage.begin(), iterSet);
  }

  std::cout << "\n Remaining cameras after CC filter : \n"
    << map_cameraIndexTocameraNode.size() << " from a total of " << _vec_fileNames.size() << std::endl;

  size_t bin      = 256;
  double minvalue = 0.0;
  double maxvalue = 255.0;

  // For each edge computes the selection masks and histograms (for the RGB channels)
  std::vector<relativeColorHistogramEdge> map_relativeHistograms[3];
  map_relativeHistograms[0].resize(_map_Matches.size());
  map_relativeHistograms[1].resize(_map_Matches.size());
  map_relativeHistograms[2].resize(_map_Matches.size());

  for (size_t i = 0; i < _map_Matches.size(); ++i)
  {
    matching::PairWiseMatches::const_iterator iter = _map_Matches.begin();
    std::advance(iter, i);

    const size_t I = iter->first.first;
    const size_t J = iter->first.second;

    const std::vector<IndMatch> & vec_matchesInd = iter->second;

    //-- Edges names:
    std::pair< std::string, std::string > p_imaNames;
    p_imaNames = make_pair( _vec_fileNames[ I ], _vec_fileNames[ J ] );
    std::cout << "Current edge : "
      << stlplus::filename_part(p_imaNames.first) << "\t"
      << stlplus::filename_part(p_imaNames.second) << std::endl;

    //-- Compute the masks from the data selection:
    Image< unsigned char > maskI ( _vec_imageSize[ I ].first, _vec_imageSize[ I ].second );
    Image< unsigned char > maskJ ( _vec_imageSize[ J ].first, _vec_imageSize[ J ].second );

    switch(_selectionMethod)
    {
      enum EHistogramSelectionMethod
      {
          eHistogramHarmonizeFullFrame     = 0,
          eHistogramHarmonizeMatchedPoints = 1,
          eHistogramHarmonizeVLDSegment    = 2,
      };

      case eHistogramHarmonizeFullFrame:
      {
        color_harmonization::commonDataByPair_FullFrame  dataSelector(
          p_imaNames.first,
          p_imaNames.second);
        dataSelector.computeMask( maskI, maskJ );
      }
      break;
      case eHistogramHarmonizeMatchedPoints:
      {
        int circleSize = 10;
        color_harmonization::commonDataByPair_MatchedPoints dataSelector(
          p_imaNames.first,
          p_imaNames.second,
          vec_matchesInd,
          _map_feats[ I ],
          _map_feats[ J ],
          circleSize);
        dataSelector.computeMask( maskI, maskJ );
      }
      break;
      case eHistogramHarmonizeVLDSegment:
      {
        color_harmonization::commonDataByPair_VLDSegment dataSelector(
          p_imaNames.first,
          p_imaNames.second,
          vec_matchesInd,
          _map_feats[ I ],
          _map_feats[ J ]);

        dataSelector.computeMask( maskI, maskJ );
      }
      break;
      default:
        std::cout << "Selection method unsupported" << std::endl;
        return false;
    }

    //-- Export the masks
    bool bExportMask = false;
    if (bExportMask)
    {
      string sEdge = _vec_fileNames[ I ] + "_" + _vec_fileNames[ J ];
      sEdge = stlplus::create_filespec( _sOutDirectory, sEdge );
      if( !stlplus::folder_exists( sEdge ) )
        stlplus::folder_create( sEdge );

      string out_filename_I = "00_mask_I.png";
      out_filename_I = stlplus::create_filespec( sEdge, out_filename_I );

      string out_filename_J = "00_mask_J.png";
      out_filename_J = stlplus::create_filespec( sEdge, out_filename_J );

      WriteImage( out_filename_I.c_str(), maskI );
      WriteImage( out_filename_J.c_str(), maskJ );
    }

    //-- Compute the histograms
    Image< RGBColor > imageI, imageJ;
    ReadImage( p_imaNames.first.c_str(), &imageI );
    ReadImage( p_imaNames.second.c_str(), &imageJ );

    Histogram< double > histoI( minvalue, maxvalue, bin);
    Histogram< double > histoJ( minvalue, maxvalue, bin);

    int channelIndex = 0; // RED channel
    color_harmonization::commonDataByPair::computeHisto( histoI, maskI, channelIndex, imageI );
    color_harmonization::commonDataByPair::computeHisto( histoJ, maskJ, channelIndex, imageJ );
    relativeColorHistogramEdge & edgeR = map_relativeHistograms[channelIndex][i];
    edgeR = relativeColorHistogramEdge(map_cameraNodeToCameraIndex[I], map_cameraNodeToCameraIndex[J],
      histoI.GetHist(), histoJ.GetHist());

    histoI = histoJ = Histogram< double >( minvalue, maxvalue, bin);
    channelIndex = 1; // GREEN channel
    color_harmonization::commonDataByPair::computeHisto( histoI, maskI, channelIndex, imageI );
    color_harmonization::commonDataByPair::computeHisto( histoJ, maskJ, channelIndex, imageJ );
    relativeColorHistogramEdge & edgeG = map_relativeHistograms[channelIndex][i];
    edgeG = relativeColorHistogramEdge(map_cameraNodeToCameraIndex[I], map_cameraNodeToCameraIndex[J],
      histoI.GetHist(), histoJ.GetHist());

    histoI = histoJ = Histogram< double >( minvalue, maxvalue, bin);
    channelIndex = 2; // BLUE channel
    color_harmonization::commonDataByPair::computeHisto( histoI, maskI, channelIndex, imageI );
    color_harmonization::commonDataByPair::computeHisto( histoJ, maskJ, channelIndex, imageJ );
    relativeColorHistogramEdge & edgeB = map_relativeHistograms[channelIndex][i];
    edgeB = relativeColorHistogramEdge(map_cameraNodeToCameraIndex[I], map_cameraNodeToCameraIndex[J],
      histoI.GetHist(), histoJ.GetHist());
  }

  std::cout << "\n -- \n SOLVE for color consistency with linear programming\n --" << std::endl;
  //-- Solve for the gains and offsets:
  std::vector<size_t> vec_indexToFix;
  vec_indexToFix.push_back(map_cameraNodeToCameraIndex[_imgRef]);

  using namespace openMVG::linearProgramming;

  std::vector<double> vec_solution_r(_vec_fileNames.size() * 2 + 1);
  std::vector<double> vec_solution_g(_vec_fileNames.size() * 2 + 1);
  std::vector<double> vec_solution_b(_vec_fileNames.size() * 2 + 1);

  openMVG::system::Timer timer;

  #ifdef OPENMVG_HAVE_MOSEK
  using SOLVER_LP_T = MOSEK_SolveWrapper;
  #else
  using SOLVER_LP_T = OSI_CLP_SolverWrapper;
  #endif
  // Red channel
  {
    SOLVER_LP_T lpSolver(vec_solution_r.size());

    ConstraintBuilder_GainOffset cstBuilder(map_relativeHistograms[0], vec_indexToFix);
    LP_Constraints_Sparse constraint;
    cstBuilder.Build(constraint);
    lpSolver.setup(constraint);
    lpSolver.solve();
    lpSolver.getSolution(vec_solution_r);
  }
  // Green channel
  {
    SOLVER_LP_T lpSolver(vec_solution_g.size());

    ConstraintBuilder_GainOffset cstBuilder(map_relativeHistograms[1], vec_indexToFix);
    LP_Constraints_Sparse constraint;
    cstBuilder.Build(constraint);
    lpSolver.setup(constraint);
    lpSolver.solve();
    lpSolver.getSolution(vec_solution_g);
  }
  // Blue channel
  {
    SOLVER_LP_T lpSolver(vec_solution_b.size());

    ConstraintBuilder_GainOffset cstBuilder(map_relativeHistograms[2], vec_indexToFix);
    LP_Constraints_Sparse constraint;
    cstBuilder.Build(constraint);
    lpSolver.setup(constraint);
    lpSolver.solve();
    lpSolver.getSolution(vec_solution_b);
  }

  std::cout << std::endl
    << " ColorHarmonization solving on a graph with: " << _map_Matches.size() << " edges took (s): "
    << timer.elapsed() << std::endl
    << "LInfinity fitting error: \n"
    << "- for the red channel is: " << vec_solution_r.back() << " gray level(s)" <<std::endl
    << "- for the green channel is: " << vec_solution_g.back() << " gray level(s)" << std::endl
    << "- for the blue channel is: " << vec_solution_b.back() << " gray level(s)" << std::endl;

  std::cout << "\n\nFound solution_r:\n";
  std::copy(vec_solution_r.begin(), vec_solution_r.end(), std::ostream_iterator<double>(std::cout, " "));

  std::cout << "\n\nFound solution_g:\n";
  std::copy(vec_solution_g.begin(), vec_solution_g.end(), std::ostream_iterator<double>(std::cout, " "));

  std::cout << "\n\nFound solution_b:\n";
  std::copy(vec_solution_b.begin(), vec_solution_b.end(), std::ostream_iterator<double>(std::cout, " "));
  std::cout << std::endl;

  std::cout << "\n\nThere is :\n" << set_indeximage.size() << " images to transform." << std::endl;

  //-> convert solution to gain offset and creation of the LUT per image
  C_Progress_display my_progress_bar( set_indeximage.size() );
  for (std::set<size_t>::const_iterator iterSet = set_indeximage.begin();
    iterSet != set_indeximage.end(); ++iterSet, ++my_progress_bar)
  {
    const size_t imaNum = *iterSet;
    using Vec256 = Eigen::Matrix<double, 256, 1>;
    std::vector< Vec256 > vec_map_lut(3);

    const size_t nodeIndex = std::distance(set_indeximage.begin(), iterSet);

    const  double g_r = vec_solution_r[nodeIndex*2];
    const  double offset_r = vec_solution_r[nodeIndex*2+1];
    const  double g_g = vec_solution_g[nodeIndex*2];
    const  double offset_g = vec_solution_g[nodeIndex*2+1];
    const  double g_b = vec_solution_b[nodeIndex*2];
    const double offset_b = vec_solution_b[nodeIndex*2+1];

    for( size_t k = 0; k < 256; ++k)
    {
      vec_map_lut[0][k] = clamp( k * g_r + offset_r, 0., 255. );
      vec_map_lut[1][k] = clamp( k * g_g + offset_g, 0., 255. );
      vec_map_lut[2][k] = clamp( k * g_b + offset_b, 0., 255. );
    }

    Image< RGBColor > image_c;
    ReadImage( _vec_fileNames[ imaNum ].c_str(), &image_c );

#ifdef OPENMVG_USE_OPENMP
#pragma omp parallel for
#endif
    for( int j = 0; j < image_c.Height(); ++j )
    {
      for( int i = 0; i < image_c.Width(); ++i )
      {
        image_c(j, i)[0] = clamp(vec_map_lut[0][image_c(j, i)[0]], 0., 255.);
        image_c(j, i)[1] = clamp(vec_map_lut[1][image_c(j, i)[1]], 0., 255.);
        image_c(j, i)[2] = clamp(vec_map_lut[2][image_c(j, i)[2]], 0., 255.);
      }
    }

    const std::string out_folder = stlplus::create_filespec( _sOutDirectory,
      vec_selectionMethod[ _selectionMethod ] + "_" + vec_harmonizeMethod[ harmonizeMethod ]);
    if( !stlplus::folder_exists( out_folder ) )
      stlplus::folder_create( out_folder );
    const std::string out_filename = stlplus::create_filespec( out_folder, stlplus::filename_part(_vec_fileNames[ imaNum ]) );

    WriteImage( out_filename.c_str(), image_c );
  }
  return true;
}

bool ColorHarmonizationEngineGlobal::ReadInputData()
{
  if ( !stlplus::is_folder( _sMatchesPath) ||
      !stlplus::is_folder( _sOutDirectory) )
  {
    std::cerr << std::endl
      << "One of the required directory is not a valid directory" << std::endl;
    return false;
  }

  if ( !stlplus::is_file( _sSfM_Data_Path ))
  {
    std::cerr << std::endl
      << "Invalid input sfm_data file: (" << _sSfM_Data_Path << ")" << std::endl;
    return false;
  }
  if (!stlplus::is_file( _sMatchesFile ))
  {
    std::cerr << std::endl
      << "Invalid match file: (" << _sMatchesFile << ")"<< std::endl;
    return false;
  }

  // a. Read input scenes views
  SfM_Data sfm_data;
  if (!Load(sfm_data, _sSfM_Data_Path, ESfM_Data(VIEWS))) {
    std::cerr << std::endl
      << "The input file \""<< _sSfM_Data_Path << "\" cannot be read" << std::endl;
    return false;
  }

  // Read images names
  for (Views::const_iterator iter = sfm_data.GetViews().begin();
    iter != sfm_data.GetViews().end(); ++iter)
  {
    const View * v = iter->second.get();
    _vec_fileNames.push_back( stlplus::create_filespec(sfm_data.s_root_path, v->s_Img_path));
    _vec_imageSize.push_back( std::make_pair( v->ui_width, v->ui_height ));
  }

  // b. Read matches

  if ( !matching::Load(_map_Matches, _sMatchesFile) )
  {
    cerr<< "Unable to read the geometric matrix matches" << endl;
    return false;
  }

  // Read features:
  for ( size_t i = 0; i < _vec_fileNames.size(); ++i )
  {
    const size_t camIndex = i;
    if ( !loadFeatsFromFile(
            stlplus::create_filespec( _sMatchesPath,
                                      stlplus::basename_part( _vec_fileNames[ camIndex ] ),
                                      ".feat" ),
            _map_feats[ camIndex ] ) )
    {
      cerr << "Bad reading of feature files" << endl;
      return false;
    }
  }

  graph::indexedGraph putativeGraph(getPairs(_map_Matches));

  // Save the graph before cleaning:
  graph::exportToGraphvizData(
      stlplus::create_filespec( _sOutDirectory, "initialGraph" ),
      putativeGraph);

  return true;
}

bool ColorHarmonizationEngineGlobal::CleanGraph()
{
  // Create a graph from pairwise correspondences:
  // - keep the largest connected component.

  graph::indexedGraph putativeGraph(getPairs(_map_Matches));

  // Save the graph before cleaning:
  graph::exportToGraphvizData(
    stlplus::create_filespec(_sOutDirectory, "initialGraph"),
    putativeGraph);

  const int connectedComponentCount = lemon::countConnectedComponents(putativeGraph.g);
  std::cout << "\n"
    << "ColorHarmonizationEngineGlobal::CleanGraph() :: => connected Component cardinal: "
    << connectedComponentCount << std::endl;

  if (connectedComponentCount > 1)  // If more than one CC, keep the largest
  {
    // Search the largest CC index
    const std::map<IndexT, std::set<lemon::ListGraph::Node> > map_subgraphs =
      openMVG::graph::exportGraphToMapSubgraphs<lemon::ListGraph, IndexT>(putativeGraph.g);
    size_t count = std::numeric_limits<size_t>::min();
    std::map<IndexT, std::set<lemon::ListGraph::Node> >::const_iterator iterLargestCC = map_subgraphs.end();
    for(std::map<IndexT, std::set<lemon::ListGraph::Node> >::const_iterator iter = map_subgraphs.begin();
        iter != map_subgraphs.end(); ++iter)
    {
      if (iter->second.size() > count)  {
        count = iter->second.size();
        iterLargestCC = iter;
      }
      std::cout << "Connected component of size : " << iter->second.size() << std::endl;
    }

    //-- Remove all nodes that are not listed in the largest CC
    for(std::map<IndexT, std::set<lemon::ListGraph::Node> >::const_iterator iter = map_subgraphs.begin();
        iter != map_subgraphs.end(); ++iter)
    {
      if (iter == iterLargestCC) // Skip this CC since it's the one we want to keep
        continue;

      const std::set<lemon::ListGraph::Node> & ccSet = iter->second;
      for (std::set<lemon::ListGraph::Node>::const_iterator iter2 = ccSet.begin();
        iter2 != ccSet.end(); ++iter2)
      {
        // Remove all outgoing edges
        for (lemon::ListGraph::OutArcIt e(putativeGraph.g, *iter2); e!=INVALID; ++e)
        {
          putativeGraph.g.erase(e);
          const IndexT Idu = (*putativeGraph.node_map_id)[putativeGraph.g.target(e)];
          const IndexT Idv = (*putativeGraph.node_map_id)[putativeGraph.g.source(e)];
          matching::PairWiseMatches::iterator iterM = _map_Matches.find(std::make_pair(Idu,Idv));
          if( iterM != _map_Matches.end())
          {
            _map_Matches.erase(iterM);
          }
          else // Try to find the opposite directed edge
          {
            iterM = _map_Matches.find(std::make_pair(Idv,Idu));
            if( iterM != _map_Matches.end())
              _map_Matches.erase(iterM);
          }
        }
      }
    }
  }

  // Save the graph after cleaning:
  graph::exportToGraphvizData(
    stlplus::create_filespec(_sOutDirectory, "cleanedGraph"),
    putativeGraph);

  std::cout << "\n"
    << "Cardinal of nodes: " << lemon::countNodes(putativeGraph.g) << "\n"
    << "Cardinal of edges: " << lemon::countEdges(putativeGraph.g) << std::endl
    << std::endl;

  return true;
}

} // namespace openMVG
=======
// This file is part of OpenMVG, an Open Multiple View Geometry C++ library.

// Copyright (c) 2013, 2014 openMVG authors.

// This Source Code Form is subject to the terms of the Mozilla Public
// License, v. 2.0. If a copy of the MPL was not distributed with this
// file, You can obtain one at http://mozilla.org/MPL/2.0/.

#include "colorHarmonizeEngineGlobal.hpp"
#include "software/SfM/SfMIOHelper.hpp"

#include "openMVG/image/image_io.hpp"
//-- Feature matches
#include <openMVG/matching/indMatch.hpp>
#include "openMVG/matching/indMatch_utils.hpp"
#include "openMVG/stl/stl.hpp"

#include "openMVG/sfm/sfm.hpp"
#include "openMVG/graph/graph.hpp"

#include "third_party/stlplus3/filesystemSimplified/file_system.hpp"
#include "third_party/vectorGraphics/svgDrawer.hpp"

//-- Selection Methods
#include "openMVG/color_harmonization/selection_fullFrame.hpp"
#include "openMVG/color_harmonization/selection_matchedPoints.hpp"
#include "openMVG/color_harmonization/selection_VLDSegment.hpp"

//-- Color harmonization solver
#include "openMVG/color_harmonization/global_quantile_gain_offset_alignment.hpp"

#include "openMVG/system/timer.hpp"

#include "third_party/progress/progress_display.hpp"

#include <numeric>
#include <iomanip>
#include <iterator>
#include <algorithm>
#include <functional>
#include <sstream>


namespace openMVG{

using namespace lemon;
using namespace openMVG::image;
using namespace openMVG::matching;
using namespace openMVG::lInfinity;
using namespace openMVG::sfm;

using FeatureT = features::SIOPointFeature;
using featsT = std::vector< FeatureT >;

ColorHarmonizationEngineGlobal::ColorHarmonizationEngineGlobal(
  const std::string & sSfM_Data_Filename,
  const std::string & sMatchesPath,
  const std::string & sMatchesFile,
  const std::string & sOutDirectory,
  const int selectionMethod,
  const int imgRef):
  _selectionMethod( selectionMethod ),
  _imgRef( imgRef ),
  _sMatchesFile(sMatchesFile),
  _sSfM_Data_Path(sSfM_Data_Filename),
  _sMatchesPath(sMatchesPath),
  _sOutDirectory(sOutDirectory)
{
  if ( !stlplus::folder_exists( sOutDirectory ) )
  {
    stlplus::folder_create( sOutDirectory );
  }
}

ColorHarmonizationEngineGlobal::~ColorHarmonizationEngineGlobal()
{
}

void pauseProcess()
{
  unsigned char i;
  std::cout << "\nPause : type key and press enter: ";
  std::cin >> i;
}


bool ColorHarmonizationEngineGlobal::Process()
{
  const std::string vec_selectionMethod[ 3 ] = { "fullFrame", "matchedPoints", "KVLD" };
  const std::string vec_harmonizeMethod[ 1 ] = { "quantifiedGainCompensation" };
  const int harmonizeMethod = 0;

  //-------------------
  // Load data
  //-------------------

  if ( !ReadInputData() )
    return false;
  if (_map_Matches.size() == 0 )
  {
    std::cout << std::endl << "Matches file is empty" <<std:: endl;
    return false;
  }

  //-- Remove EG with poor support:

  for (matching::PairWiseMatches::iterator iter = _map_Matches.begin();
    iter != _map_Matches.end();
    ++iter)
  {
    if (iter->second.size() < 120)
    {
      _map_Matches.erase(iter);
      iter = _map_Matches.begin();
    }
  }

  {
    graph::indexedGraph putativeGraph(getPairs(_map_Matches));

    // Save the graph before cleaning:
    graph::exportToGraphvizData(
      stlplus::create_filespec(_sOutDirectory, "input_graph_poor_supportRemoved"),
      putativeGraph);
  }

  //-------------------
  // Keep the largest CC in the image graph
  //-------------------
  if (!CleanGraph())
  {
    std::cout << std::endl << "There is no largest CC in the graph" << std::endl;
    return false;
  }

  //-------------------
  //-- Color Harmonization
  //-------------------

  //Choose image reference
  if (_imgRef == -1 )
  {
    do
    {
      std::cout << "Choose your reference image:\n";
      for (size_t i = 0; i < _vec_fileNames.size(); ++i)
      {
        std::cout << "id: " << i << "\t" << _vec_fileNames[ i ] << std::endl;
      }
    }
    while (
      !( std::cin >> _imgRef )
      || _imgRef < 0
      || _imgRef >= static_cast<int>(_vec_fileNames.size()) );
  }

  //Choose selection method
  if (_selectionMethod == -1 )
  {
    std::cout << "Choose your selection method:\n"
      << "- FullFrame: 0\n"
      << "- Matched Points: 1\n"
      << "- VLD Segment: 2\n";
    while (! ( std::cin >> _selectionMethod ) || _selectionMethod < 0 || _selectionMethod > 2)
    {
      std::cout << _selectionMethod << " is not accepted.\nPlease use a valid method number.\n";
    }
  }

  //-------------------
  // Compute remaining camera node Id
  //-------------------

  std::map<size_t, size_t> map_cameraNodeToCameraIndex; // graph node Id to 0->Ncam
  std::map<size_t, size_t> map_cameraIndexTocameraNode; // 0->Ncam correspondance to graph node Id
  std::set<size_t> set_indeximage;
  for (size_t i = 0; i < _map_Matches.size(); ++i)
  {
    matching::PairWiseMatches::const_iterator iter = _map_Matches.begin();
    std::advance(iter, i);

    const size_t I = iter->first.first;
    const size_t J = iter->first.second;
    set_indeximage.insert(I);
    set_indeximage.insert(J);
  }

  for (std::set<size_t>::const_iterator iterSet = set_indeximage.begin();
    iterSet != set_indeximage.end(); ++iterSet)
  {
    map_cameraIndexTocameraNode[std::distance(set_indeximage.begin(), iterSet)] = *iterSet;
    map_cameraNodeToCameraIndex[*iterSet] = std::distance(set_indeximage.begin(), iterSet);
  }

  std::cout << "\n Remaining cameras after CC filter : \n"
    << map_cameraIndexTocameraNode.size() << " from a total of " << _vec_fileNames.size() << std::endl;

  size_t bin      = 256;
  double minvalue = 0.0;
  double maxvalue = 255.0;

  // For each edge computes the selection masks and histograms (for the RGB channels)
  std::vector<relativeColorHistogramEdge> map_relativeHistograms[3];
  map_relativeHistograms[0].resize(_map_Matches.size());
  map_relativeHistograms[1].resize(_map_Matches.size());
  map_relativeHistograms[2].resize(_map_Matches.size());

  for (size_t i = 0; i < _map_Matches.size(); ++i)
  {
    matching::PairWiseMatches::const_iterator iter = _map_Matches.begin();
    std::advance(iter, i);

    const size_t I = iter->first.first;
    const size_t J = iter->first.second;

    const std::vector<IndMatch> & vec_matchesInd = iter->second;

    //-- Edges names:
    std::pair< std::string, std::string > p_imaNames;
    p_imaNames = make_pair( _vec_fileNames[ I ], _vec_fileNames[ J ] );
    std::cout << "Current edge : "
      << stlplus::filename_part(p_imaNames.first) << "\t"
      << stlplus::filename_part(p_imaNames.second) << std::endl;

    //-- Compute the masks from the data selection:
    Image< unsigned char > maskI ( _vec_imageSize[ I ].first, _vec_imageSize[ I ].second );
    Image< unsigned char > maskJ ( _vec_imageSize[ J ].first, _vec_imageSize[ J ].second );

    switch (_selectionMethod)
    {
      enum EHistogramSelectionMethod
      {
          eHistogramHarmonizeFullFrame     = 0,
          eHistogramHarmonizeMatchedPoints = 1,
          eHistogramHarmonizeVLDSegment    = 2,
      };

      case eHistogramHarmonizeFullFrame:
      {
        color_harmonization::commonDataByPair_FullFrame  dataSelector(
          p_imaNames.first,
          p_imaNames.second);
        dataSelector.computeMask( maskI, maskJ );
      }
      break;
      case eHistogramHarmonizeMatchedPoints:
      {
        int circleSize = 10;
        color_harmonization::commonDataByPair_MatchedPoints dataSelector(
          p_imaNames.first,
          p_imaNames.second,
          vec_matchesInd,
          _map_feats[ I ],
          _map_feats[ J ],
          circleSize);
        dataSelector.computeMask( maskI, maskJ );
      }
      break;
      case eHistogramHarmonizeVLDSegment:
      {
        color_harmonization::commonDataByPair_VLDSegment dataSelector(
          p_imaNames.first,
          p_imaNames.second,
          vec_matchesInd,
          _map_feats[ I ],
          _map_feats[ J ]);

        dataSelector.computeMask( maskI, maskJ );
      }
      break;
      default:
        std::cout << "Selection method unsupported" << std::endl;
        return false;
    }

    //-- Export the masks
    bool bExportMask = false;
    if (bExportMask)
    {
      std::string sEdge = _vec_fileNames[ I ] + "_" + _vec_fileNames[ J ];
      sEdge = stlplus::create_filespec( _sOutDirectory, sEdge );
      if ( !stlplus::folder_exists( sEdge ) )
        stlplus::folder_create( sEdge );

      std::string out_filename_I = "00_mask_I.png";
      out_filename_I = stlplus::create_filespec( sEdge, out_filename_I );

      std::string out_filename_J = "00_mask_J.png";
      out_filename_J = stlplus::create_filespec( sEdge, out_filename_J );

      WriteImage( out_filename_I.c_str(), maskI );
      WriteImage( out_filename_J.c_str(), maskJ );
    }

    //-- Compute the histograms
    Image< RGBColor > imageI, imageJ;
    ReadImage( p_imaNames.first.c_str(), &imageI );
    ReadImage( p_imaNames.second.c_str(), &imageJ );

    Histogram< double > histoI( minvalue, maxvalue, bin);
    Histogram< double > histoJ( minvalue, maxvalue, bin);

    int channelIndex = 0; // RED channel
    color_harmonization::commonDataByPair::computeHisto( histoI, maskI, channelIndex, imageI );
    color_harmonization::commonDataByPair::computeHisto( histoJ, maskJ, channelIndex, imageJ );
    relativeColorHistogramEdge & edgeR = map_relativeHistograms[channelIndex][i];
    edgeR = relativeColorHistogramEdge(map_cameraNodeToCameraIndex[I], map_cameraNodeToCameraIndex[J],
      histoI.GetHist(), histoJ.GetHist());

    histoI = histoJ = Histogram< double >( minvalue, maxvalue, bin);
    channelIndex = 1; // GREEN channel
    color_harmonization::commonDataByPair::computeHisto( histoI, maskI, channelIndex, imageI );
    color_harmonization::commonDataByPair::computeHisto( histoJ, maskJ, channelIndex, imageJ );
    relativeColorHistogramEdge & edgeG = map_relativeHistograms[channelIndex][i];
    edgeG = relativeColorHistogramEdge(map_cameraNodeToCameraIndex[I], map_cameraNodeToCameraIndex[J],
      histoI.GetHist(), histoJ.GetHist());

    histoI = histoJ = Histogram< double >( minvalue, maxvalue, bin);
    channelIndex = 2; // BLUE channel
    color_harmonization::commonDataByPair::computeHisto( histoI, maskI, channelIndex, imageI );
    color_harmonization::commonDataByPair::computeHisto( histoJ, maskJ, channelIndex, imageJ );
    relativeColorHistogramEdge & edgeB = map_relativeHistograms[channelIndex][i];
    edgeB = relativeColorHistogramEdge(map_cameraNodeToCameraIndex[I], map_cameraNodeToCameraIndex[J],
      histoI.GetHist(), histoJ.GetHist());
  }

  std::cout << "\n -- \n SOLVE for color consistency with linear programming\n --" << std::endl;
  //-- Solve for the gains and offsets:
  std::vector<size_t> vec_indexToFix;
  vec_indexToFix.push_back(map_cameraNodeToCameraIndex[_imgRef]);

  using namespace openMVG::linearProgramming;

  std::vector<double> vec_solution_r(_vec_fileNames.size() * 2 + 1);
  std::vector<double> vec_solution_g(_vec_fileNames.size() * 2 + 1);
  std::vector<double> vec_solution_b(_vec_fileNames.size() * 2 + 1);

  openMVG::system::Timer timer;

  // Red channel
  {
    OSI_CLP_SolverWrapper lpSolver(vec_solution_r.size());

    ConstraintBuilder_GainOffset cstBuilder(map_relativeHistograms[0], vec_indexToFix);
    LP_Constraints_Sparse constraint;
    cstBuilder.Build(constraint);
    lpSolver.setup(constraint);
    lpSolver.solve();
    lpSolver.getSolution(vec_solution_r);
  }
  // Green channel
  {
    OSI_CLP_SolverWrapper lpSolver(vec_solution_g.size());

    ConstraintBuilder_GainOffset cstBuilder(map_relativeHistograms[1], vec_indexToFix);
    LP_Constraints_Sparse constraint;
    cstBuilder.Build(constraint);
    lpSolver.setup(constraint);
    lpSolver.solve();
    lpSolver.getSolution(vec_solution_g);
  }
  // Blue channel
  {
    OSI_CLP_SolverWrapper lpSolver(vec_solution_b.size());

    ConstraintBuilder_GainOffset cstBuilder(map_relativeHistograms[2], vec_indexToFix);
    LP_Constraints_Sparse constraint;
    cstBuilder.Build(constraint);
    lpSolver.setup(constraint);
    lpSolver.solve();
    lpSolver.getSolution(vec_solution_b);
  }

  std::cout << std::endl
    << " ColorHarmonization solving on a graph with: " << _map_Matches.size() << " edges took (s): "
    << timer.elapsed() << std::endl
    << "LInfinity fitting error: \n"
    << "- for the red channel is: " << vec_solution_r.back() << " gray level(s)" <<std::endl
    << "- for the green channel is: " << vec_solution_g.back() << " gray level(s)" << std::endl
    << "- for the blue channel is: " << vec_solution_b.back() << " gray level(s)" << std::endl;

  std::cout << "\n\nFound solution_r:\n";
  std::copy(vec_solution_r.begin(), vec_solution_r.end(), std::ostream_iterator<double>(std::cout, " "));

  std::cout << "\n\nFound solution_g:\n";
  std::copy(vec_solution_g.begin(), vec_solution_g.end(), std::ostream_iterator<double>(std::cout, " "));

  std::cout << "\n\nFound solution_b:\n";
  std::copy(vec_solution_b.begin(), vec_solution_b.end(), std::ostream_iterator<double>(std::cout, " "));
  std::cout << std::endl;

  std::cout << "\n\nThere is :\n" << set_indeximage.size() << " images to transform." << std::endl;

  //-> convert solution to gain offset and creation of the LUT per image
  C_Progress_display my_progress_bar( set_indeximage.size() );
  for (std::set<size_t>::const_iterator iterSet = set_indeximage.begin();
    iterSet != set_indeximage.end(); ++iterSet, ++my_progress_bar)
  {
    const size_t imaNum = *iterSet;
    using Vec256 = Eigen::Matrix<double, 256, 1>;
    std::vector< Vec256 > vec_map_lut(3);

    const size_t nodeIndex = std::distance(set_indeximage.begin(), iterSet);

    const  double g_r = vec_solution_r[nodeIndex*2];
    const  double offset_r = vec_solution_r[nodeIndex*2+1];
    const  double g_g = vec_solution_g[nodeIndex*2];
    const  double offset_g = vec_solution_g[nodeIndex*2+1];
    const  double g_b = vec_solution_b[nodeIndex*2];
    const double offset_b = vec_solution_b[nodeIndex*2+1];

    for (size_t k = 0; k < 256; ++k)
    {
      vec_map_lut[0][k] = clamp( k * g_r + offset_r, 0., 255. );
      vec_map_lut[1][k] = clamp( k * g_g + offset_g, 0., 255. );
      vec_map_lut[2][k] = clamp( k * g_b + offset_b, 0., 255. );
    }

    Image< RGBColor > image_c;
    ReadImage( _vec_fileNames[ imaNum ].c_str(), &image_c );

#ifdef OPENMVG_USE_OPENMP
#pragma omp parallel for
#endif
    for (int j = 0; j < image_c.Height(); ++j)
    {
      for (int i = 0; i < image_c.Width(); ++i)
      {
        image_c(j, i)[0] = clamp(vec_map_lut[0][image_c(j, i)[0]], 0., 255.);
        image_c(j, i)[1] = clamp(vec_map_lut[1][image_c(j, i)[1]], 0., 255.);
        image_c(j, i)[2] = clamp(vec_map_lut[2][image_c(j, i)[2]], 0., 255.);
      }
    }

    const std::string out_folder = stlplus::create_filespec( _sOutDirectory,
      vec_selectionMethod[ _selectionMethod ] + "_" + vec_harmonizeMethod[ harmonizeMethod ]);
    if ( !stlplus::folder_exists( out_folder ) )
      stlplus::folder_create( out_folder );
    const std::string out_filename = stlplus::create_filespec( out_folder, stlplus::filename_part(_vec_fileNames[ imaNum ]) );

    WriteImage( out_filename.c_str(), image_c );
  }
  return true;
}

bool ColorHarmonizationEngineGlobal::ReadInputData()
{
  if ( !stlplus::is_folder( _sMatchesPath) ||
      !stlplus::is_folder( _sOutDirectory) )
  {
    std::cerr << std::endl
      << "One of the required directory is not a valid directory" << std::endl;
    return false;
  }

  if ( !stlplus::is_file( _sSfM_Data_Path ))
  {
    std::cerr << std::endl
      << "Invalid input sfm_data file: (" << _sSfM_Data_Path << ")" << std::endl;
    return false;
  }
  if (!stlplus::is_file( _sMatchesFile ))
  {
    std::cerr << std::endl
      << "Invalid match file: (" << _sMatchesFile << ")"<< std::endl;
    return false;
  }

  // a. Read input scenes views
  SfM_Data sfm_data;
  if (!Load(sfm_data, _sSfM_Data_Path, ESfM_Data(VIEWS))) {
    std::cerr << std::endl
      << "The input file \""<< _sSfM_Data_Path << "\" cannot be read" << std::endl;
    return false;
  }

  // Read images names
  for (Views::const_iterator iter = sfm_data.GetViews().begin();
    iter != sfm_data.GetViews().end(); ++iter)
  {
    const View * v = iter->second.get();
    _vec_fileNames.push_back( stlplus::create_filespec(sfm_data.s_root_path, v->s_Img_path));
    _vec_imageSize.push_back( std::make_pair( v->ui_width, v->ui_height ));
  }

  // b. Read matches

  if ( !matching::Load(_map_Matches, _sMatchesFile) )
  {
    std::cerr<< "Unable to read the geometric matrix matches" << std::endl;
    return false;
  }

  // Read features:
  for ( size_t i = 0; i < _vec_fileNames.size(); ++i )
  {
    const size_t camIndex = i;
    if ( !loadFeatsFromFile(
            stlplus::create_filespec( _sMatchesPath,
                                      stlplus::basename_part( _vec_fileNames[ camIndex ] ),
                                      ".feat" ),
            _map_feats[ camIndex ] ) )
    {
      std::cerr << "Bad reading of feature files" << std::endl;
      return false;
    }
  }

  graph::indexedGraph putativeGraph(getPairs(_map_Matches));

  // Save the graph before cleaning:
  graph::exportToGraphvizData(
      stlplus::create_filespec( _sOutDirectory, "initialGraph" ),
      putativeGraph);

  return true;
}

bool ColorHarmonizationEngineGlobal::CleanGraph()
{
  // Create a graph from pairwise correspondences:
  // - keep the largest connected component.

  graph::indexedGraph putativeGraph(getPairs(_map_Matches));

  // Save the graph before cleaning:
  graph::exportToGraphvizData(
    stlplus::create_filespec(_sOutDirectory, "initialGraph"),
    putativeGraph);

  const int connectedComponentCount = lemon::countConnectedComponents(putativeGraph.g);
  std::cout << "\n"
    << "ColorHarmonizationEngineGlobal::CleanGraph() :: => connected Component cardinal: "
    << connectedComponentCount << std::endl;

  if (connectedComponentCount > 1)  // If more than one CC, keep the largest
  {
    // Search the largest CC index
    const std::map<IndexT, std::set<lemon::ListGraph::Node> > map_subgraphs =
      openMVG::graph::exportGraphToMapSubgraphs<lemon::ListGraph, IndexT>(putativeGraph.g);
    size_t count = std::numeric_limits<size_t>::min();
    std::map<IndexT, std::set<lemon::ListGraph::Node> >::const_iterator iterLargestCC = map_subgraphs.end();
    for (std::map<IndexT, std::set<lemon::ListGraph::Node> >::const_iterator iter = map_subgraphs.begin();
        iter != map_subgraphs.end(); ++iter)
    {
      if (iter->second.size() > count)  {
        count = iter->second.size();
        iterLargestCC = iter;
      }
      std::cout << "Connected component of size : " << iter->second.size() << std::endl;
    }

    //-- Remove all nodes that are not listed in the largest CC
    for (std::map<IndexT, std::set<lemon::ListGraph::Node> >::const_iterator iter = map_subgraphs.begin();
        iter != map_subgraphs.end(); ++iter)
    {
      if (iter == iterLargestCC) // Skip this CC since it's the one we want to keep
        continue;

      const std::set<lemon::ListGraph::Node> & ccSet = iter->second;
      for (std::set<lemon::ListGraph::Node>::const_iterator iter2 = ccSet.begin();
        iter2 != ccSet.end(); ++iter2)
      {
        // Remove all outgoing edges
        for (lemon::ListGraph::OutArcIt e(putativeGraph.g, *iter2); e!=INVALID; ++e)
        {
          putativeGraph.g.erase(e);
          const IndexT Idu = (*putativeGraph.node_map_id)[putativeGraph.g.target(e)];
          const IndexT Idv = (*putativeGraph.node_map_id)[putativeGraph.g.source(e)];
          matching::PairWiseMatches::iterator iterM = _map_Matches.find(std::make_pair(Idu,Idv));
          if (iterM != _map_Matches.end())
          {
            _map_Matches.erase(iterM);
          }
          else // Try to find the opposite directed edge
          {
            iterM = _map_Matches.find(std::make_pair(Idv,Idu));
            if (iterM != _map_Matches.end())
              _map_Matches.erase(iterM);
          }
        }
      }
    }
  }

  // Save the graph after cleaning:
  graph::exportToGraphvizData(
    stlplus::create_filespec(_sOutDirectory, "cleanedGraph"),
    putativeGraph);

  std::cout << "\n"
    << "Cardinal of nodes: " << lemon::countNodes(putativeGraph.g) << "\n"
    << "Cardinal of edges: " << lemon::countEdges(putativeGraph.g) << std::endl
    << std::endl;

  return true;
}

} // namespace openMVG
>>>>>>> 646a8621
<|MERGE_RESOLUTION|>--- conflicted
+++ resolved
@@ -1,608 +1,3 @@
-<<<<<<< HEAD
-
-// Copyright (c) 2013, 2014 openMVG authors.
-
-// This Source Code Form is subject to the terms of the Mozilla Public
-// License, v. 2.0. If a copy of the MPL was not distributed with this
-// file, You can obtain one at http://mozilla.org/MPL/2.0/.
-
-#include "colorHarmonizeEngineGlobal.hpp"
-#include "software/SfM/SfMIOHelper.hpp"
-
-#include "openMVG/image/image.hpp"
-//-- Feature matches
-#include <openMVG/matching/indMatch.hpp>
-#include "openMVG/matching/indMatch_utils.hpp"
-#include "openMVG/stl/stl.hpp"
-
-#include "openMVG/sfm/sfm.hpp"
-#include "openMVG/graph/graph.hpp"
-
-#include "third_party/stlplus3/filesystemSimplified/file_system.hpp"
-#include "third_party/vectorGraphics/svgDrawer.hpp"
-
-//-- Selection Methods
-#include "openMVG/color_harmonization/selection_fullFrame.hpp"
-#include "openMVG/color_harmonization/selection_matchedPoints.hpp"
-#include "openMVG/color_harmonization/selection_VLDSegment.hpp"
-
-//-- Color harmonization solver
-#include "openMVG/color_harmonization/global_quantile_gain_offset_alignment.hpp"
-
-#include "openMVG/system/timer.hpp"
-
-#include "third_party/progress/progress.hpp"
-
-#include <numeric>
-#include <iomanip>
-#include <iterator>
-#include <algorithm>
-#include <functional>
-#include <sstream>
-
-
-namespace openMVG{
-
-using namespace lemon;
-using namespace openMVG::image;
-using namespace openMVG::matching;
-using namespace openMVG::lInfinity;
-using namespace openMVG::sfm;
-
-using FeatureT = features::SIOPointFeature;
-using featsT = std::vector< FeatureT >;
-
-ColorHarmonizationEngineGlobal::ColorHarmonizationEngineGlobal(
-  const string & sSfM_Data_Filename,
-  const string & sMatchesPath,
-  const std::string & sMatchesFile,
-  const string & sOutDirectory,
-  const int selectionMethod,
-  const int imgRef):
-  _selectionMethod( selectionMethod ),
-  _imgRef( imgRef ),
-  _sMatchesFile(sMatchesFile),
-  _sSfM_Data_Path(sSfM_Data_Filename),
-  _sMatchesPath(sMatchesPath),
-  _sOutDirectory(sOutDirectory)
-{
-  if( !stlplus::folder_exists( sOutDirectory ) )
-  {
-    stlplus::folder_create( sOutDirectory );
-  }
-}
-
-ColorHarmonizationEngineGlobal::~ColorHarmonizationEngineGlobal()
-{
-}
-
-void pauseProcess()
-{
-  unsigned char i;
-  cout << "\nPause : type key and press enter: ";
-  std::cin >> i;
-}
-
-
-bool ColorHarmonizationEngineGlobal::Process()
-{
-  const std::string vec_selectionMethod[ 3 ] = { "fullFrame", "matchedPoints", "KVLD" };
-  const std::string vec_harmonizeMethod[ 1 ] = { "quantifiedGainCompensation" };
-  const int harmonizeMethod = 0;
-
-  //-------------------
-  // Load data
-  //-------------------
-
-  if( !ReadInputData() )
-    return false;
-  if( _map_Matches.size() == 0 )
-  {
-    cout << endl << "Matches file is empty" << endl;
-    return false;
-  }
-
-  //-- Remove EG with poor support:
-
-  for (matching::PairWiseMatches::iterator iter = _map_Matches.begin();
-    iter != _map_Matches.end();
-    ++iter)
-  {
-    if (iter->second.size() < 120)
-    {
-      _map_Matches.erase(iter);
-      iter = _map_Matches.begin();
-    }
-  }
-
-  {
-    graph::indexedGraph putativeGraph(getPairs(_map_Matches));
-
-    // Save the graph before cleaning:
-    graph::exportToGraphvizData(
-      stlplus::create_filespec(_sOutDirectory, "input_graph_poor_supportRemoved"),
-      putativeGraph);
-  }
-
-  //-------------------
-  // Keep the largest CC in the image graph
-  //-------------------
-  if (!CleanGraph())
-  {
-    std::cout << std::endl << "There is no largest CC in the graph" << std::endl;
-    return false;
-  }
-
-  //-------------------
-  //-- Color Harmonization
-  //-------------------
-
-  //Choose image reference
-  if( _imgRef == -1 )
-  {
-    do
-    {
-      cout << "Choose your reference image:\n";
-      for( size_t i = 0; i < _vec_fileNames.size(); ++i )
-      {
-        cout << "id: " << i << "\t" << _vec_fileNames[ i ] << endl;
-      }
-    }
-    while (
-      !( cin >> _imgRef )
-      || _imgRef < 0
-      || _imgRef >= static_cast<int>(_vec_fileNames.size()) );
-  }
-
-  //Choose selection method
-  if( _selectionMethod == -1 )
-  {
-    cout << "Choose your selection method:\n"
-      << "- FullFrame: 0\n"
-      << "- Matched Points: 1\n"
-      << "- VLD Segment: 2\n";
-    while( ! ( cin >> _selectionMethod ) || _selectionMethod < 0 || _selectionMethod > 2 )
-    {
-      cout << _selectionMethod << " is not accepted.\nPlease use a valid method number.\n";
-    }
-  }
-
-  //-------------------
-  // Compute remaining camera node Id
-  //-------------------
-
-  std::map<size_t, size_t> map_cameraNodeToCameraIndex; // graph node Id to 0->Ncam
-  std::map<size_t, size_t> map_cameraIndexTocameraNode; // 0->Ncam correspondance to graph node Id
-  std::set<size_t> set_indeximage;
-  for (size_t i = 0; i < _map_Matches.size(); ++i)
-  {
-    matching::PairWiseMatches::const_iterator iter = _map_Matches.begin();
-    std::advance(iter, i);
-
-    const size_t I = iter->first.first;
-    const size_t J = iter->first.second;
-    set_indeximage.insert(I);
-    set_indeximage.insert(J);
-  }
-
-  for (std::set<size_t>::const_iterator iterSet = set_indeximage.begin();
-    iterSet != set_indeximage.end(); ++iterSet)
-  {
-    map_cameraIndexTocameraNode[std::distance(set_indeximage.begin(), iterSet)] = *iterSet;
-    map_cameraNodeToCameraIndex[*iterSet] = std::distance(set_indeximage.begin(), iterSet);
-  }
-
-  std::cout << "\n Remaining cameras after CC filter : \n"
-    << map_cameraIndexTocameraNode.size() << " from a total of " << _vec_fileNames.size() << std::endl;
-
-  size_t bin      = 256;
-  double minvalue = 0.0;
-  double maxvalue = 255.0;
-
-  // For each edge computes the selection masks and histograms (for the RGB channels)
-  std::vector<relativeColorHistogramEdge> map_relativeHistograms[3];
-  map_relativeHistograms[0].resize(_map_Matches.size());
-  map_relativeHistograms[1].resize(_map_Matches.size());
-  map_relativeHistograms[2].resize(_map_Matches.size());
-
-  for (size_t i = 0; i < _map_Matches.size(); ++i)
-  {
-    matching::PairWiseMatches::const_iterator iter = _map_Matches.begin();
-    std::advance(iter, i);
-
-    const size_t I = iter->first.first;
-    const size_t J = iter->first.second;
-
-    const std::vector<IndMatch> & vec_matchesInd = iter->second;
-
-    //-- Edges names:
-    std::pair< std::string, std::string > p_imaNames;
-    p_imaNames = make_pair( _vec_fileNames[ I ], _vec_fileNames[ J ] );
-    std::cout << "Current edge : "
-      << stlplus::filename_part(p_imaNames.first) << "\t"
-      << stlplus::filename_part(p_imaNames.second) << std::endl;
-
-    //-- Compute the masks from the data selection:
-    Image< unsigned char > maskI ( _vec_imageSize[ I ].first, _vec_imageSize[ I ].second );
-    Image< unsigned char > maskJ ( _vec_imageSize[ J ].first, _vec_imageSize[ J ].second );
-
-    switch(_selectionMethod)
-    {
-      enum EHistogramSelectionMethod
-      {
-          eHistogramHarmonizeFullFrame     = 0,
-          eHistogramHarmonizeMatchedPoints = 1,
-          eHistogramHarmonizeVLDSegment    = 2,
-      };
-
-      case eHistogramHarmonizeFullFrame:
-      {
-        color_harmonization::commonDataByPair_FullFrame  dataSelector(
-          p_imaNames.first,
-          p_imaNames.second);
-        dataSelector.computeMask( maskI, maskJ );
-      }
-      break;
-      case eHistogramHarmonizeMatchedPoints:
-      {
-        int circleSize = 10;
-        color_harmonization::commonDataByPair_MatchedPoints dataSelector(
-          p_imaNames.first,
-          p_imaNames.second,
-          vec_matchesInd,
-          _map_feats[ I ],
-          _map_feats[ J ],
-          circleSize);
-        dataSelector.computeMask( maskI, maskJ );
-      }
-      break;
-      case eHistogramHarmonizeVLDSegment:
-      {
-        color_harmonization::commonDataByPair_VLDSegment dataSelector(
-          p_imaNames.first,
-          p_imaNames.second,
-          vec_matchesInd,
-          _map_feats[ I ],
-          _map_feats[ J ]);
-
-        dataSelector.computeMask( maskI, maskJ );
-      }
-      break;
-      default:
-        std::cout << "Selection method unsupported" << std::endl;
-        return false;
-    }
-
-    //-- Export the masks
-    bool bExportMask = false;
-    if (bExportMask)
-    {
-      string sEdge = _vec_fileNames[ I ] + "_" + _vec_fileNames[ J ];
-      sEdge = stlplus::create_filespec( _sOutDirectory, sEdge );
-      if( !stlplus::folder_exists( sEdge ) )
-        stlplus::folder_create( sEdge );
-
-      string out_filename_I = "00_mask_I.png";
-      out_filename_I = stlplus::create_filespec( sEdge, out_filename_I );
-
-      string out_filename_J = "00_mask_J.png";
-      out_filename_J = stlplus::create_filespec( sEdge, out_filename_J );
-
-      WriteImage( out_filename_I.c_str(), maskI );
-      WriteImage( out_filename_J.c_str(), maskJ );
-    }
-
-    //-- Compute the histograms
-    Image< RGBColor > imageI, imageJ;
-    ReadImage( p_imaNames.first.c_str(), &imageI );
-    ReadImage( p_imaNames.second.c_str(), &imageJ );
-
-    Histogram< double > histoI( minvalue, maxvalue, bin);
-    Histogram< double > histoJ( minvalue, maxvalue, bin);
-
-    int channelIndex = 0; // RED channel
-    color_harmonization::commonDataByPair::computeHisto( histoI, maskI, channelIndex, imageI );
-    color_harmonization::commonDataByPair::computeHisto( histoJ, maskJ, channelIndex, imageJ );
-    relativeColorHistogramEdge & edgeR = map_relativeHistograms[channelIndex][i];
-    edgeR = relativeColorHistogramEdge(map_cameraNodeToCameraIndex[I], map_cameraNodeToCameraIndex[J],
-      histoI.GetHist(), histoJ.GetHist());
-
-    histoI = histoJ = Histogram< double >( minvalue, maxvalue, bin);
-    channelIndex = 1; // GREEN channel
-    color_harmonization::commonDataByPair::computeHisto( histoI, maskI, channelIndex, imageI );
-    color_harmonization::commonDataByPair::computeHisto( histoJ, maskJ, channelIndex, imageJ );
-    relativeColorHistogramEdge & edgeG = map_relativeHistograms[channelIndex][i];
-    edgeG = relativeColorHistogramEdge(map_cameraNodeToCameraIndex[I], map_cameraNodeToCameraIndex[J],
-      histoI.GetHist(), histoJ.GetHist());
-
-    histoI = histoJ = Histogram< double >( minvalue, maxvalue, bin);
-    channelIndex = 2; // BLUE channel
-    color_harmonization::commonDataByPair::computeHisto( histoI, maskI, channelIndex, imageI );
-    color_harmonization::commonDataByPair::computeHisto( histoJ, maskJ, channelIndex, imageJ );
-    relativeColorHistogramEdge & edgeB = map_relativeHistograms[channelIndex][i];
-    edgeB = relativeColorHistogramEdge(map_cameraNodeToCameraIndex[I], map_cameraNodeToCameraIndex[J],
-      histoI.GetHist(), histoJ.GetHist());
-  }
-
-  std::cout << "\n -- \n SOLVE for color consistency with linear programming\n --" << std::endl;
-  //-- Solve for the gains and offsets:
-  std::vector<size_t> vec_indexToFix;
-  vec_indexToFix.push_back(map_cameraNodeToCameraIndex[_imgRef]);
-
-  using namespace openMVG::linearProgramming;
-
-  std::vector<double> vec_solution_r(_vec_fileNames.size() * 2 + 1);
-  std::vector<double> vec_solution_g(_vec_fileNames.size() * 2 + 1);
-  std::vector<double> vec_solution_b(_vec_fileNames.size() * 2 + 1);
-
-  openMVG::system::Timer timer;
-
-  #ifdef OPENMVG_HAVE_MOSEK
-  using SOLVER_LP_T = MOSEK_SolveWrapper;
-  #else
-  using SOLVER_LP_T = OSI_CLP_SolverWrapper;
-  #endif
-  // Red channel
-  {
-    SOLVER_LP_T lpSolver(vec_solution_r.size());
-
-    ConstraintBuilder_GainOffset cstBuilder(map_relativeHistograms[0], vec_indexToFix);
-    LP_Constraints_Sparse constraint;
-    cstBuilder.Build(constraint);
-    lpSolver.setup(constraint);
-    lpSolver.solve();
-    lpSolver.getSolution(vec_solution_r);
-  }
-  // Green channel
-  {
-    SOLVER_LP_T lpSolver(vec_solution_g.size());
-
-    ConstraintBuilder_GainOffset cstBuilder(map_relativeHistograms[1], vec_indexToFix);
-    LP_Constraints_Sparse constraint;
-    cstBuilder.Build(constraint);
-    lpSolver.setup(constraint);
-    lpSolver.solve();
-    lpSolver.getSolution(vec_solution_g);
-  }
-  // Blue channel
-  {
-    SOLVER_LP_T lpSolver(vec_solution_b.size());
-
-    ConstraintBuilder_GainOffset cstBuilder(map_relativeHistograms[2], vec_indexToFix);
-    LP_Constraints_Sparse constraint;
-    cstBuilder.Build(constraint);
-    lpSolver.setup(constraint);
-    lpSolver.solve();
-    lpSolver.getSolution(vec_solution_b);
-  }
-
-  std::cout << std::endl
-    << " ColorHarmonization solving on a graph with: " << _map_Matches.size() << " edges took (s): "
-    << timer.elapsed() << std::endl
-    << "LInfinity fitting error: \n"
-    << "- for the red channel is: " << vec_solution_r.back() << " gray level(s)" <<std::endl
-    << "- for the green channel is: " << vec_solution_g.back() << " gray level(s)" << std::endl
-    << "- for the blue channel is: " << vec_solution_b.back() << " gray level(s)" << std::endl;
-
-  std::cout << "\n\nFound solution_r:\n";
-  std::copy(vec_solution_r.begin(), vec_solution_r.end(), std::ostream_iterator<double>(std::cout, " "));
-
-  std::cout << "\n\nFound solution_g:\n";
-  std::copy(vec_solution_g.begin(), vec_solution_g.end(), std::ostream_iterator<double>(std::cout, " "));
-
-  std::cout << "\n\nFound solution_b:\n";
-  std::copy(vec_solution_b.begin(), vec_solution_b.end(), std::ostream_iterator<double>(std::cout, " "));
-  std::cout << std::endl;
-
-  std::cout << "\n\nThere is :\n" << set_indeximage.size() << " images to transform." << std::endl;
-
-  //-> convert solution to gain offset and creation of the LUT per image
-  C_Progress_display my_progress_bar( set_indeximage.size() );
-  for (std::set<size_t>::const_iterator iterSet = set_indeximage.begin();
-    iterSet != set_indeximage.end(); ++iterSet, ++my_progress_bar)
-  {
-    const size_t imaNum = *iterSet;
-    using Vec256 = Eigen::Matrix<double, 256, 1>;
-    std::vector< Vec256 > vec_map_lut(3);
-
-    const size_t nodeIndex = std::distance(set_indeximage.begin(), iterSet);
-
-    const  double g_r = vec_solution_r[nodeIndex*2];
-    const  double offset_r = vec_solution_r[nodeIndex*2+1];
-    const  double g_g = vec_solution_g[nodeIndex*2];
-    const  double offset_g = vec_solution_g[nodeIndex*2+1];
-    const  double g_b = vec_solution_b[nodeIndex*2];
-    const double offset_b = vec_solution_b[nodeIndex*2+1];
-
-    for( size_t k = 0; k < 256; ++k)
-    {
-      vec_map_lut[0][k] = clamp( k * g_r + offset_r, 0., 255. );
-      vec_map_lut[1][k] = clamp( k * g_g + offset_g, 0., 255. );
-      vec_map_lut[2][k] = clamp( k * g_b + offset_b, 0., 255. );
-    }
-
-    Image< RGBColor > image_c;
-    ReadImage( _vec_fileNames[ imaNum ].c_str(), &image_c );
-
-#ifdef OPENMVG_USE_OPENMP
-#pragma omp parallel for
-#endif
-    for( int j = 0; j < image_c.Height(); ++j )
-    {
-      for( int i = 0; i < image_c.Width(); ++i )
-      {
-        image_c(j, i)[0] = clamp(vec_map_lut[0][image_c(j, i)[0]], 0., 255.);
-        image_c(j, i)[1] = clamp(vec_map_lut[1][image_c(j, i)[1]], 0., 255.);
-        image_c(j, i)[2] = clamp(vec_map_lut[2][image_c(j, i)[2]], 0., 255.);
-      }
-    }
-
-    const std::string out_folder = stlplus::create_filespec( _sOutDirectory,
-      vec_selectionMethod[ _selectionMethod ] + "_" + vec_harmonizeMethod[ harmonizeMethod ]);
-    if( !stlplus::folder_exists( out_folder ) )
-      stlplus::folder_create( out_folder );
-    const std::string out_filename = stlplus::create_filespec( out_folder, stlplus::filename_part(_vec_fileNames[ imaNum ]) );
-
-    WriteImage( out_filename.c_str(), image_c );
-  }
-  return true;
-}
-
-bool ColorHarmonizationEngineGlobal::ReadInputData()
-{
-  if ( !stlplus::is_folder( _sMatchesPath) ||
-      !stlplus::is_folder( _sOutDirectory) )
-  {
-    std::cerr << std::endl
-      << "One of the required directory is not a valid directory" << std::endl;
-    return false;
-  }
-
-  if ( !stlplus::is_file( _sSfM_Data_Path ))
-  {
-    std::cerr << std::endl
-      << "Invalid input sfm_data file: (" << _sSfM_Data_Path << ")" << std::endl;
-    return false;
-  }
-  if (!stlplus::is_file( _sMatchesFile ))
-  {
-    std::cerr << std::endl
-      << "Invalid match file: (" << _sMatchesFile << ")"<< std::endl;
-    return false;
-  }
-
-  // a. Read input scenes views
-  SfM_Data sfm_data;
-  if (!Load(sfm_data, _sSfM_Data_Path, ESfM_Data(VIEWS))) {
-    std::cerr << std::endl
-      << "The input file \""<< _sSfM_Data_Path << "\" cannot be read" << std::endl;
-    return false;
-  }
-
-  // Read images names
-  for (Views::const_iterator iter = sfm_data.GetViews().begin();
-    iter != sfm_data.GetViews().end(); ++iter)
-  {
-    const View * v = iter->second.get();
-    _vec_fileNames.push_back( stlplus::create_filespec(sfm_data.s_root_path, v->s_Img_path));
-    _vec_imageSize.push_back( std::make_pair( v->ui_width, v->ui_height ));
-  }
-
-  // b. Read matches
-
-  if ( !matching::Load(_map_Matches, _sMatchesFile) )
-  {
-    cerr<< "Unable to read the geometric matrix matches" << endl;
-    return false;
-  }
-
-  // Read features:
-  for ( size_t i = 0; i < _vec_fileNames.size(); ++i )
-  {
-    const size_t camIndex = i;
-    if ( !loadFeatsFromFile(
-            stlplus::create_filespec( _sMatchesPath,
-                                      stlplus::basename_part( _vec_fileNames[ camIndex ] ),
-                                      ".feat" ),
-            _map_feats[ camIndex ] ) )
-    {
-      cerr << "Bad reading of feature files" << endl;
-      return false;
-    }
-  }
-
-  graph::indexedGraph putativeGraph(getPairs(_map_Matches));
-
-  // Save the graph before cleaning:
-  graph::exportToGraphvizData(
-      stlplus::create_filespec( _sOutDirectory, "initialGraph" ),
-      putativeGraph);
-
-  return true;
-}
-
-bool ColorHarmonizationEngineGlobal::CleanGraph()
-{
-  // Create a graph from pairwise correspondences:
-  // - keep the largest connected component.
-
-  graph::indexedGraph putativeGraph(getPairs(_map_Matches));
-
-  // Save the graph before cleaning:
-  graph::exportToGraphvizData(
-    stlplus::create_filespec(_sOutDirectory, "initialGraph"),
-    putativeGraph);
-
-  const int connectedComponentCount = lemon::countConnectedComponents(putativeGraph.g);
-  std::cout << "\n"
-    << "ColorHarmonizationEngineGlobal::CleanGraph() :: => connected Component cardinal: "
-    << connectedComponentCount << std::endl;
-
-  if (connectedComponentCount > 1)  // If more than one CC, keep the largest
-  {
-    // Search the largest CC index
-    const std::map<IndexT, std::set<lemon::ListGraph::Node> > map_subgraphs =
-      openMVG::graph::exportGraphToMapSubgraphs<lemon::ListGraph, IndexT>(putativeGraph.g);
-    size_t count = std::numeric_limits<size_t>::min();
-    std::map<IndexT, std::set<lemon::ListGraph::Node> >::const_iterator iterLargestCC = map_subgraphs.end();
-    for(std::map<IndexT, std::set<lemon::ListGraph::Node> >::const_iterator iter = map_subgraphs.begin();
-        iter != map_subgraphs.end(); ++iter)
-    {
-      if (iter->second.size() > count)  {
-        count = iter->second.size();
-        iterLargestCC = iter;
-      }
-      std::cout << "Connected component of size : " << iter->second.size() << std::endl;
-    }
-
-    //-- Remove all nodes that are not listed in the largest CC
-    for(std::map<IndexT, std::set<lemon::ListGraph::Node> >::const_iterator iter = map_subgraphs.begin();
-        iter != map_subgraphs.end(); ++iter)
-    {
-      if (iter == iterLargestCC) // Skip this CC since it's the one we want to keep
-        continue;
-
-      const std::set<lemon::ListGraph::Node> & ccSet = iter->second;
-      for (std::set<lemon::ListGraph::Node>::const_iterator iter2 = ccSet.begin();
-        iter2 != ccSet.end(); ++iter2)
-      {
-        // Remove all outgoing edges
-        for (lemon::ListGraph::OutArcIt e(putativeGraph.g, *iter2); e!=INVALID; ++e)
-        {
-          putativeGraph.g.erase(e);
-          const IndexT Idu = (*putativeGraph.node_map_id)[putativeGraph.g.target(e)];
-          const IndexT Idv = (*putativeGraph.node_map_id)[putativeGraph.g.source(e)];
-          matching::PairWiseMatches::iterator iterM = _map_Matches.find(std::make_pair(Idu,Idv));
-          if( iterM != _map_Matches.end())
-          {
-            _map_Matches.erase(iterM);
-          }
-          else // Try to find the opposite directed edge
-          {
-            iterM = _map_Matches.find(std::make_pair(Idv,Idu));
-            if( iterM != _map_Matches.end())
-              _map_Matches.erase(iterM);
-          }
-        }
-      }
-    }
-  }
-
-  // Save the graph after cleaning:
-  graph::exportToGraphvizData(
-    stlplus::create_filespec(_sOutDirectory, "cleanedGraph"),
-    putativeGraph);
-
-  std::cout << "\n"
-    << "Cardinal of nodes: " << lemon::countNodes(putativeGraph.g) << "\n"
-    << "Cardinal of edges: " << lemon::countEdges(putativeGraph.g) << std::endl
-    << std::endl;
-
-  return true;
-}
-
-} // namespace openMVG
-=======
 // This file is part of OpenMVG, an Open Multiple View Geometry C++ library.
 
 // Copyright (c) 2013, 2014 openMVG authors.
@@ -1201,5 +596,4 @@
   return true;
 }
 
-} // namespace openMVG
->>>>>>> 646a8621
+} // namespace openMVG